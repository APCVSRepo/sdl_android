apply plugin: 'com.android.library'

android {
<<<<<<< HEAD
    compileSdkVersion 26
=======
    compileSdkVersion 22
>>>>>>> 621432b1
    buildToolsVersion "25.0.2"
    defaultConfig {
        minSdkVersion 8
        targetSdkVersion 26
        versionCode 1
        versionName "4.3"
        testInstrumentationRunner "android.support.test.runner.AndroidJUnitRunner"
    }
    buildTypes {
        release {
            minifyEnabled false
            proguardFiles getDefaultProguardFile('proguard-android.txt'), 'proguard-rules.pro'
        }
        debug {
            testCoverageEnabled = true
        }
    }
    compileOptions {
        sourceCompatibility JavaVersion.VERSION_1_7
        targetCompatibility JavaVersion.VERSION_1_7
    }
    lintOptions {
        abortOnError false
    }
}

dependencies {
    compile fileTree(dir: 'libs', include: ['*.jar'])
    compile ('com.smartdevicelink:bson_java_port:1.0.0@aar'){
        transitive = true
    }
    androidTestCompile('com.android.support.test.espresso:espresso-core:2.2.2', {
        exclude group: 'com.android.support', module: 'support-annotations'
    })
    testCompile 'junit:junit:4.12'
}

buildscript {
    repositories {
        jcenter()
        mavenCentral()
    }
    dependencies {
        classpath 'com.jfrog.bintray.gradle:gradle-bintray-plugin:1.7.3'
        classpath 'com.github.dcendents:android-maven-gradle-plugin:1.5'
        classpath 'com.trickyandroid:jacoco-everywhere:0.2.1'
    }
}

apply from: 'bintray.gradle'
apply plugin: 'jacoco-everywhere'<|MERGE_RESOLUTION|>--- conflicted
+++ resolved
@@ -1,15 +1,11 @@
 apply plugin: 'com.android.library'
 
 android {
-<<<<<<< HEAD
     compileSdkVersion 26
-=======
-    compileSdkVersion 22
->>>>>>> 621432b1
     buildToolsVersion "25.0.2"
     defaultConfig {
         minSdkVersion 8
-        targetSdkVersion 26
+        targetSdkVersion 19
         versionCode 1
         versionName "4.3"
         testInstrumentationRunner "android.support.test.runner.AndroidJUnitRunner"
