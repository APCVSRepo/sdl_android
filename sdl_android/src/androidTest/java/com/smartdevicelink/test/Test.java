--- conflicted
+++ resolved
@@ -219,13 +219,9 @@
 	public static final VideoStreamingCodec            GENERAL_VIDEOSTREAMINGCODEC            = VideoStreamingCodec.H264;
 	public static final VideoStreamingCapability       GENERAL_VIDEOSTREAMINGCAPABILITY       = new VideoStreamingCapability();
 	public static final VideoStreamingFormat           GENERAL_VIDEOSTREAMINGFORMAT           = new VideoStreamingFormat();
-<<<<<<< HEAD
 	public static final MetadataTags                   GENERAL_METADATASTRUCT                 = new MetadataTags();
-=======
 	public static final Rectangle                      GENERAL_RECTANGLE                      = new Rectangle();
 	public static final HapticRect                     GENERAL_HAPTIC_RECT                    = new HapticRect();
->>>>>>> 08dac84f
-	
 	public static final List<Long>                      GENERAL_LONG_LIST                      = Arrays.asList(new Long[]{ 1L, 2L });
 	public static final List<Turn>                      GENERAL_TURN_LIST                      = new ArrayList<Turn>();
 	public static final List<Choice>                    GENERAL_CHOICE_LIST                    = new ArrayList<Choice>();
@@ -495,7 +491,6 @@
 		GENERAL_VIDEOSTREAMINGCAPABILITY.setPreferredResolution(GENERAL_IMAGERESOLUTION);
 		GENERAL_VIDEOSTREAMINGCAPABILITY.setSupportedFormats(GENERAL_VIDEOSTREAMINGFORMAT_LIST);
 
-<<<<<<< HEAD
 		List<MetadataType> exampleList = new ArrayList<>();
 		exampleList.add(0, MetadataType.CURRENT_TEMPERATURE);
 		exampleList.add(1, MetadataType.MEDIA_ALBUM);
@@ -506,7 +501,6 @@
 		GENERAL_METADATASTRUCT.setMainField3(exampleList);
 		GENERAL_METADATASTRUCT.setMainField4(exampleList);
 
-=======
 		GENERAL_RECTANGLE.setX(GENERAL_FLOAT);
 		GENERAL_RECTANGLE.setY(GENERAL_FLOAT);
 		GENERAL_RECTANGLE.setWidth(GENERAL_FLOAT);
@@ -515,8 +509,7 @@
 		GENERAL_HAPTIC_RECT.setId(GENERAL_INTEGER);
 		GENERAL_HAPTIC_RECT.setRect(GENERAL_RECTANGLE);
         
->>>>>>> 08dac84f
-		try {	
+		try {
 			JSON_HMIPERMISSIONS.put(HMIPermissions.KEY_ALLOWED, GENERAL_HMILEVEL_LIST);
 			JSON_HMIPERMISSIONS.put(HMIPermissions.KEY_USER_DISALLOWED, GENERAL_HMILEVEL_LIST);
 			
