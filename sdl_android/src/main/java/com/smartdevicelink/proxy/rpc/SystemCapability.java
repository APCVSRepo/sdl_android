package com.smartdevicelink.proxy.rpc;

import com.smartdevicelink.proxy.RPCStruct;
import com.smartdevicelink.proxy.rpc.enums.SystemCapabilityType;

import java.util.Hashtable;

/**
 * Struct that indicates the a SystemCapabilityType and houses different structs to describe particular capabilities
 */

public class SystemCapability extends RPCStruct {
    public static final String KEY_SYSTEM_CAPABILITY_TYPE = "systemCapabilityType";
    public static final String KEY_NAVIGATION_CAPABILITY = "navigationCapability";
    public static final String KEY_PHONE_CAPABILITY = "phoneCapability";
<<<<<<< HEAD
    public static final String KEY_REMOTE_CONTROL_CAPABILITY = "remoteControlCapability";
=======
	public static final String KEY_VIDEO_STREAMING_CAPABILITY = "videoStreamingCapability";

>>>>>>> b8e9ede2

    public SystemCapability(){}

    public SystemCapability(Hashtable<String, Object> hash) {
        super(hash);
    }

    /**
     *
     * @return The SystemCapabilityType that indicates which type of data should be changed and identifies which data object exists in this struct. For example, if the SystemCapability Type is NAVIGATION then a "navigationCapability" should exist
     */
    public SystemCapabilityType getSystemCapabilityType(){
        return (SystemCapabilityType) getObject(SystemCapabilityType.class, KEY_SYSTEM_CAPABILITY_TYPE);
    }

    /**
     * @param value Set the SystemCapabilityType that indicates which type of data should be changed and identifies which data object exists in this struct.
     */
    public void setSystemCapabilityType(SystemCapabilityType value){
        setValue(KEY_SYSTEM_CAPABILITY_TYPE, value);
    }

<<<<<<< HEAD
    public RPCStruct getCapabilityForType(SystemCapabilityType type){
        if(type.equals(SystemCapabilityType.NAVIGATION)){
            return (RPCStruct) getObject(NavigationCapability.class, KEY_NAVIGATION_CAPABILITY);
        }else if(type.equals(SystemCapabilityType.PHONE_CALL)){
            return (RPCStruct) getObject(PhoneCapability.class, KEY_PHONE_CAPABILITY);
        }else if(type.equals(SystemCapabilityType.REMOTE_CONTROL)){
            return (RPCStruct) getObject(RemoteControlCapabilities.class, KEY_REMOTE_CONTROL_CAPABILITY);
=======
    public RPCStruct getCapabilityForType(SystemCapabilityType type) {
	    if (type.equals(SystemCapabilityType.NAVIGATION)) {
		    return (RPCStruct) getObject(NavigationCapability.class, KEY_NAVIGATION_CAPABILITY);
	    } else if (type.equals(SystemCapabilityType.PHONE_CALL)) {
		    return (RPCStruct) getObject(PhoneCapability.class, KEY_PHONE_CAPABILITY);
	    } else if (type.equals(SystemCapabilityType.VIDEO_STREAMING)){
		    return (RPCStruct) getObject(VideoStreamingCapability.class, KEY_VIDEO_STREAMING_CAPABILITY);
>>>>>>> b8e9ede2
        }else{
            return null;
        }
    }

    public void setCapabilityForType(SystemCapabilityType type, RPCStruct capability){
        if(type.equals(SystemCapabilityType.NAVIGATION)){
            setValue(KEY_NAVIGATION_CAPABILITY, capability);
        }else if(type.equals(SystemCapabilityType.PHONE_CALL)){
            setValue(KEY_PHONE_CAPABILITY, capability);
<<<<<<< HEAD
        }else if(type.equals(SystemCapabilityType.REMOTE_CONTROL)){
            setValue(KEY_REMOTE_CONTROL_CAPABILITY, capability);
=======
        }else if(type.equals(SystemCapabilityType.VIDEO_STREAMING)){
	        setValue(KEY_VIDEO_STREAMING_CAPABILITY, capability);
>>>>>>> b8e9ede2
        }else{
	        return;
        }
    }
}<|MERGE_RESOLUTION|>--- conflicted
+++ resolved
@@ -13,12 +13,8 @@
     public static final String KEY_SYSTEM_CAPABILITY_TYPE = "systemCapabilityType";
     public static final String KEY_NAVIGATION_CAPABILITY = "navigationCapability";
     public static final String KEY_PHONE_CAPABILITY = "phoneCapability";
-<<<<<<< HEAD
+	public static final String KEY_VIDEO_STREAMING_CAPABILITY = "videoStreamingCapability";
     public static final String KEY_REMOTE_CONTROL_CAPABILITY = "remoteControlCapability";
-=======
-	public static final String KEY_VIDEO_STREAMING_CAPABILITY = "videoStreamingCapability";
-
->>>>>>> b8e9ede2
 
     public SystemCapability(){}
 
@@ -41,15 +37,6 @@
         setValue(KEY_SYSTEM_CAPABILITY_TYPE, value);
     }
 
-<<<<<<< HEAD
-    public RPCStruct getCapabilityForType(SystemCapabilityType type){
-        if(type.equals(SystemCapabilityType.NAVIGATION)){
-            return (RPCStruct) getObject(NavigationCapability.class, KEY_NAVIGATION_CAPABILITY);
-        }else if(type.equals(SystemCapabilityType.PHONE_CALL)){
-            return (RPCStruct) getObject(PhoneCapability.class, KEY_PHONE_CAPABILITY);
-        }else if(type.equals(SystemCapabilityType.REMOTE_CONTROL)){
-            return (RPCStruct) getObject(RemoteControlCapabilities.class, KEY_REMOTE_CONTROL_CAPABILITY);
-=======
     public RPCStruct getCapabilityForType(SystemCapabilityType type) {
 	    if (type.equals(SystemCapabilityType.NAVIGATION)) {
 		    return (RPCStruct) getObject(NavigationCapability.class, KEY_NAVIGATION_CAPABILITY);
@@ -57,7 +44,8 @@
 		    return (RPCStruct) getObject(PhoneCapability.class, KEY_PHONE_CAPABILITY);
 	    } else if (type.equals(SystemCapabilityType.VIDEO_STREAMING)){
 		    return (RPCStruct) getObject(VideoStreamingCapability.class, KEY_VIDEO_STREAMING_CAPABILITY);
->>>>>>> b8e9ede2
+        }else if(type.equals(SystemCapabilityType.REMOTE_CONTROL)){
+            return (RPCStruct) getObject(RemoteControlCapabilities.class, KEY_REMOTE_CONTROL_CAPABILITY);
         }else{
             return null;
         }
@@ -68,13 +56,10 @@
             setValue(KEY_NAVIGATION_CAPABILITY, capability);
         }else if(type.equals(SystemCapabilityType.PHONE_CALL)){
             setValue(KEY_PHONE_CAPABILITY, capability);
-<<<<<<< HEAD
+        }else if(type.equals(SystemCapabilityType.VIDEO_STREAMING)){
+	        setValue(KEY_VIDEO_STREAMING_CAPABILITY, capability);
         }else if(type.equals(SystemCapabilityType.REMOTE_CONTROL)){
             setValue(KEY_REMOTE_CONTROL_CAPABILITY, capability);
-=======
-        }else if(type.equals(SystemCapabilityType.VIDEO_STREAMING)){
-	        setValue(KEY_VIDEO_STREAMING_CAPABILITY, capability);
->>>>>>> b8e9ede2
         }else{
 	        return;
         }
