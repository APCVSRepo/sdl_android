--- conflicted
+++ resolved
@@ -1,205 +1,171 @@
-package com.smartdevicelink.proxy.rpc;
-
-import java.util.Hashtable;
-
-import com.smartdevicelink.protocol.enums.FunctionID;
-import com.smartdevicelink.proxy.RPCNotification;
-import com.smartdevicelink.proxy.rpc.enums.AudioStreamingState;
-import com.smartdevicelink.proxy.rpc.enums.HMILevel;
+package com.smartdevicelink.proxy.rpc;
+
+import java.util.Hashtable;
+
+import com.smartdevicelink.protocol.enums.FunctionID;
+import com.smartdevicelink.proxy.RPCNotification;
+import com.smartdevicelink.proxy.rpc.enums.AudioStreamingState;
+import com.smartdevicelink.proxy.rpc.enums.HMILevel;
 import com.smartdevicelink.proxy.rpc.enums.SystemContext;
-<<<<<<< HEAD
-import com.smartdevicelink.util.SdlLog;
-=======
->>>>>>> e272dadf
-/**
- * <p>Notifies an application that HMI conditions have changed for the application. This indicates whether the application 
- * can speak phrases, display text, perform interactions, receive button presses and events, stream audio, etc. This 
- * notification will be sent to the application when there has been a change in any one or several of the indicated 
- * states ({@linkplain HMILevel}, {@linkplain AudioStreamingState} or {@linkplain SystemContext}) for the application</p>
- * <p>All three values are, in principle, independent of each other (though there may be some relationships). A value for 
- * one parameter should not be interpreted from the value of another parameter.</p>
- * <p>There are no guarantees about the timeliness or latency of the OnHMIStatus notification. Therefore, for example, 
- * information such as {@linkplain AudioStreamingState} may not indicate that the audio stream became inaudible to the user 
- * exactly when the OnHMIStatus notification was received.</p>
- * 
- * <p>
- * <b>Parameter List:</b>
- * <table  border="1" rules="all">
- * <tr>
- * <th>Name</th>
- * <th>Type</th>
- * <th>Description</th>
- * <th>SmartDeviceLink Ver Available</th>
- * </tr>
- * <tr>
- * <td>hmiLevel</td>
- * <td>{@linkplain HMILevel}</td>
- * <td>The current HMI Level in effect for the application.</td>
- * <td>SmartDeviceLink 1.0</td>
- * </tr>
- * <tr>
- * <td>audioStreamingState</td>
- * <td>{@linkplain AudioStreamingState}</td>
- * <td>Current state of audio streaming for the application. 
- * When this parameter has a value of NOT_AUDIBLE, 
- * the application must stop streaming audio to SDL. 
- * Informs app whether any currently streaming audio is 
- * audible to user (AUDIBLE) or not (NOT_AUDIBLE). A 
- * value of NOT_AUDIBLE means that either the 
- * application's audio will not be audible to the user, or 
- * that the application's audio should not be audible to 
- * the user (i.e. some other application on the mobile 
- * device may be streaming audio and the application's 
- * audio would be blended with that other audio). </td>
- * <td>SmartDeviceLink 1.0</td>
- * </tr>
- * <tr>
- * <td>systemContext</td>
- * <td>{@linkplain SystemContext}</td>
- * <td>Indicates that a user-initiated interaction is in-progress 
- * (VRSESSION or MENU), or not (MAIN)</td>
- * <td>SmartDeviceLink 1.0</td>
- * </tr>
- * </table>
- * </p>
- * @since SmartDeviceLink 1.0
- * @see RegisterAppInterface 
- */
-public class OnHMIStatus extends RPCNotification {
-	public static final String KEY_AUDIO_STREAMING_STATE = "audioStreamingState";
-	public static final String KEY_SYSTEM_CONTEXT = "systemContext";
-	public static final String KEY_HMI_LEVEL = "hmiLevel";
-
-    private Boolean firstRun;
-	
-	/**
-	*Constructs a newly allocated OnHMIStatus object
-	*/ 	
-    public OnHMIStatus() {
-        super(FunctionID.ON_HMI_STATUS.toString());
-    }
-    /**
-    *<p>Constructs a newly allocated OnHMIStatus object indicated by the Hashtable parameter</p>
-    *@param hash The Hashtable to use
-    */    
-    public OnHMIStatus(Hashtable<String, Object> hash) {
-        super(hash);
-    }
-    /**
-     * <p>Get HMILevel in effect for the application</p>
-     * @return {@linkplain HMILevel} the current HMI Level in effect for the application
-     */    
-    public HMILevel getHmiLevel() {
-        Object obj = parameters.get(KEY_HMI_LEVEL);
-        if (obj instanceof HMILevel) {
-            return (HMILevel) obj;
+/**
+ * <p>Notifies an application that HMI conditions have changed for the application. This indicates whether the application 
+ * can speak phrases, display text, perform interactions, receive button presses and events, stream audio, etc. This 
+ * notification will be sent to the application when there has been a change in any one or several of the indicated 
+ * states ({@linkplain HMILevel}, {@linkplain AudioStreamingState} or {@linkplain SystemContext}) for the application</p>
+ * <p>All three values are, in principle, independent of each other (though there may be some relationships). A value for 
+ * one parameter should not be interpreted from the value of another parameter.</p>
+ * <p>There are no guarantees about the timeliness or latency of the OnHMIStatus notification. Therefore, for example, 
+ * information such as {@linkplain AudioStreamingState} may not indicate that the audio stream became inaudible to the user 
+ * exactly when the OnHMIStatus notification was received.</p>
+ * 
+ * <p>
+ * <b>Parameter List:</b>
+ * <table  border="1" rules="all">
+ * <tr>
+ * <th>Name</th>
+ * <th>Type</th>
+ * <th>Description</th>
+ * <th>SmartDeviceLink Ver Available</th>
+ * </tr>
+ * <tr>
+ * <td>hmiLevel</td>
+ * <td>{@linkplain HMILevel}</td>
+ * <td>The current HMI Level in effect for the application.</td>
+ * <td>SmartDeviceLink 1.0</td>
+ * </tr>
+ * <tr>
+ * <td>audioStreamingState</td>
+ * <td>{@linkplain AudioStreamingState}</td>
+ * <td>Current state of audio streaming for the application. 
+ * When this parameter has a value of NOT_AUDIBLE, 
+ * the application must stop streaming audio to SDL. 
+ * Informs app whether any currently streaming audio is 
+ * audible to user (AUDIBLE) or not (NOT_AUDIBLE). A 
+ * value of NOT_AUDIBLE means that either the 
+ * application's audio will not be audible to the user, or 
+ * that the application's audio should not be audible to 
+ * the user (i.e. some other application on the mobile 
+ * device may be streaming audio and the application's 
+ * audio would be blended with that other audio). </td>
+ * <td>SmartDeviceLink 1.0</td>
+ * </tr>
+ * <tr>
+ * <td>systemContext</td>
+ * <td>{@linkplain SystemContext}</td>
+ * <td>Indicates that a user-initiated interaction is in-progress 
+ * (VRSESSION or MENU), or not (MAIN)</td>
+ * <td>SmartDeviceLink 1.0</td>
+ * </tr>
+ * </table>
+ * </p>
+ * @since SmartDeviceLink 1.0
+ * @see RegisterAppInterface 
+ */
+public class OnHMIStatus extends RPCNotification {
+	public static final String KEY_AUDIO_STREAMING_STATE = "audioStreamingState";
+	public static final String KEY_SYSTEM_CONTEXT = "systemContext";
+	public static final String KEY_HMI_LEVEL = "hmiLevel";
+
+    private Boolean firstRun;
+	
+	/**
+	*Constructs a newly allocated OnHMIStatus object
+	*/ 	
+    public OnHMIStatus() {
+        super(FunctionID.ON_HMI_STATUS.toString());
+    }
+    /**
+    *<p>Constructs a newly allocated OnHMIStatus object indicated by the Hashtable parameter</p>
+    *@param hash The Hashtable to use
+    */    
+    public OnHMIStatus(Hashtable<String, Object> hash) {
+        super(hash);
+    }
+    /**
+     * <p>Get HMILevel in effect for the application</p>
+     * @return {@linkplain HMILevel} the current HMI Level in effect for the application
+     */    
+    public HMILevel getHmiLevel() {
+        Object obj = parameters.get(KEY_HMI_LEVEL);
+        if (obj instanceof HMILevel) {
+            return (HMILevel) obj;
         } else if (obj instanceof String) {
-<<<<<<< HEAD
-            HMILevel theCode = null;
-            try {
-                theCode = HMILevel.valueForString((String) obj);
-            } catch (Exception e) {
-            	SdlLog.e("Failed to parse " + getClass().getSimpleName() + "." + KEY_HMI_LEVEL, e);
-            }
-            return theCode;
-=======
             return HMILevel.valueForString((String) obj);
->>>>>>> e272dadf
-        }
-        return null;
-    }
-    /**
-     * <p>Set the HMILevel of OnHMIStatus</p>
-     * @param hmiLevel the HMILevel to set
-     */    
-    public void setHmiLevel( HMILevel hmiLevel ) {
-        if (hmiLevel != null) {
-            parameters.put(KEY_HMI_LEVEL, hmiLevel );
-        } else {
-            parameters.remove(KEY_HMI_LEVEL);
-        }
-    }
-    /**
-     * <p>Get current state of audio streaming for the application</p>
-     * @return {@linkplain AudioStreamingState} Returns current state of audio streaming for the application
-     */    
-    public AudioStreamingState getAudioStreamingState() {
-        Object obj = parameters.get(KEY_AUDIO_STREAMING_STATE);
-        if (obj instanceof AudioStreamingState) {
-            return (AudioStreamingState) obj;
+        }
+        return null;
+    }
+    /**
+     * <p>Set the HMILevel of OnHMIStatus</p>
+     * @param hmiLevel the HMILevel to set
+     */    
+    public void setHmiLevel( HMILevel hmiLevel ) {
+        if (hmiLevel != null) {
+            parameters.put(KEY_HMI_LEVEL, hmiLevel );
+        } else {
+            parameters.remove(KEY_HMI_LEVEL);
+        }
+    }
+    /**
+     * <p>Get current state of audio streaming for the application</p>
+     * @return {@linkplain AudioStreamingState} Returns current state of audio streaming for the application
+     */    
+    public AudioStreamingState getAudioStreamingState() {
+        Object obj = parameters.get(KEY_AUDIO_STREAMING_STATE);
+        if (obj instanceof AudioStreamingState) {
+            return (AudioStreamingState) obj;
         } else if (obj instanceof String) {
-<<<<<<< HEAD
-            AudioStreamingState theCode = null;
-            try {
-                theCode = AudioStreamingState.valueForString((String) obj);
-            } catch (Exception e) {
-            	SdlLog.e("Failed to parse " + getClass().getSimpleName() + "." + KEY_AUDIO_STREAMING_STATE, e);
-            }
-            return theCode;
-=======
             return AudioStreamingState.valueForString((String) obj);
->>>>>>> e272dadf
-        }
-        return null;
-    }
-    /**
-     * <p>Set the audio streaming state</p>
-     * @param audioStreamingState the state of audio streaming of the application
-     */    
-    public void setAudioStreamingState( AudioStreamingState audioStreamingState ) {
-        if (audioStreamingState != null) {
-            parameters.put(KEY_AUDIO_STREAMING_STATE, audioStreamingState );
-        } else {
-            parameters.remove(KEY_AUDIO_STREAMING_STATE);
-        }
-    }
-    /**
-     * <p>Get the System Context</p>
-     * @return {@linkplain SystemContext} whether a user-initiated interaction is in-progress (VRSESSION or MENU), or not (MAIN).
-     */    
-    public SystemContext getSystemContext() {
-        Object obj = parameters.get(KEY_SYSTEM_CONTEXT);
-        if (obj instanceof SystemContext) {
-            return (SystemContext) obj;
+        }
+        return null;
+    }
+    /**
+     * <p>Set the audio streaming state</p>
+     * @param audioStreamingState the state of audio streaming of the application
+     */    
+    public void setAudioStreamingState( AudioStreamingState audioStreamingState ) {
+        if (audioStreamingState != null) {
+            parameters.put(KEY_AUDIO_STREAMING_STATE, audioStreamingState );
+        } else {
+            parameters.remove(KEY_AUDIO_STREAMING_STATE);
+        }
+    }
+    /**
+     * <p>Get the System Context</p>
+     * @return {@linkplain SystemContext} whether a user-initiated interaction is in-progress (VRSESSION or MENU), or not (MAIN).
+     */    
+    public SystemContext getSystemContext() {
+        Object obj = parameters.get(KEY_SYSTEM_CONTEXT);
+        if (obj instanceof SystemContext) {
+            return (SystemContext) obj;
         } else if (obj instanceof String) {
-<<<<<<< HEAD
-            SystemContext theCode = null;
-            try {
-                theCode = SystemContext.valueForString((String) obj);
-            } catch (Exception e) {
-            	SdlLog.e("Failed to parse " + getClass().getSimpleName() + "." + KEY_SYSTEM_CONTEXT, e);
-            }
-            return theCode;
-=======
             return SystemContext.valueForString((String) obj);
->>>>>>> e272dadf
-        }
-        return null;
-    }
-    /**
-     * <p>Set the System Context of OnHMIStatus</p>
-     * @param systemContext Indicates that a user-initiated interaction is in-progress 
-     * (VRSESSION or MENU), or not (MAIN)
-     */    
-    public void setSystemContext( SystemContext systemContext ) {
-        if (systemContext != null) {
-            parameters.put(KEY_SYSTEM_CONTEXT, systemContext );
-        } else {
-            parameters.remove(KEY_SYSTEM_CONTEXT);
-        }
-    }
-    /**
-     * <p>Query whether it's the first run</p>
-     * @return boolean whether it's the first run
-     */    
-    public Boolean getFirstRun() {
-    	return this.firstRun;
-    }
-    /**
-     * <p>Set the firstRun value</p>
-     * @param firstRun True if it is the first run, False or not
-     */    
-    public void setFirstRun(Boolean firstRun) {
-    	this.firstRun = firstRun;
-    }
-}
+        }
+        return null;
+    }
+    /**
+     * <p>Set the System Context of OnHMIStatus</p>
+     * @param systemContext Indicates that a user-initiated interaction is in-progress 
+     * (VRSESSION or MENU), or not (MAIN)
+     */    
+    public void setSystemContext( SystemContext systemContext ) {
+        if (systemContext != null) {
+            parameters.put(KEY_SYSTEM_CONTEXT, systemContext );
+        } else {
+            parameters.remove(KEY_SYSTEM_CONTEXT);
+        }
+    }
+    /**
+     * <p>Query whether it's the first run</p>
+     * @return boolean whether it's the first run
+     */    
+    public Boolean getFirstRun() {
+    	return this.firstRun;
+    }
+    /**
+     * <p>Set the firstRun value</p>
+     * @param firstRun True if it is the first run, False or not
+     */    
+    public void setFirstRun(Boolean firstRun) {
+    	this.firstRun = firstRun;
+    }
+}