package com.smartdevicelink.proxy.rpc;

import java.util.ArrayList;
import java.util.Hashtable;
import java.util.List;

import com.smartdevicelink.proxy.RPCStruct;

public class TouchEvent extends RPCStruct {
    public static final String KEY_ID = "id";
    public static final String KEY_TS = "ts";
    public static final String KEY_C = "c";
    
    public TouchEvent() { }
  
    public TouchEvent(Hashtable<String, Object> hash) {
        super(hash);
    }
    
    public void setId(Integer id) {
        if (id != null) {
            store.put(KEY_ID, id);
        } else {
        	store.remove(KEY_ID);
        }
    }
    
    public Integer getId() {
        return (Integer) store.get(KEY_ID);
    }
    
    @SuppressWarnings("unchecked")
    public List<Long> getTs() {
    	if(store.get(KEY_TS) instanceof List<?>){
    		List<?> list = (List<?>)store.get(KEY_TS);
    		if(list != null && list.size()>0){
<<<<<<< HEAD
    			for( Object obj : list ) {
        			if (!(obj instanceof Integer)) {
        				return null;
        			}
        		}
        		return (List<Integer>) list;
    		}
=======
        		Object obj = list.get(0);
        		if(obj instanceof Integer){ //Backwards case
        			int size = list.size();
        			List<Integer> listOfInt = (List<Integer>) list;
        			List<Long> listofLongs = new ArrayList<Long>(size);
        			for(int i = 0; i<size;i++){
        				listofLongs.add(listOfInt.get(i).longValue());
        			}
        			return listofLongs;
        		}else if(obj instanceof Long){
        			return (List<Long>) list;
        		}    		
        	}
>>>>>>> e272dadf
    	}
        return null;
    }
    
    public void setTs(List<Long> ts) {
        if (ts != null) {
            store.put(KEY_TS, ts);
        } else {
        	store.remove(KEY_TS);
        }
    }
    
    @SuppressWarnings("unchecked")
    public List<TouchCoord> getC() {
        if (store.get(KEY_C) instanceof List<?>) {
        	List<?> list = (List<?>)store.get(KEY_C);
	        if (list != null && list.size() > 0) {

	        	List<TouchCoord> touchCoordList  = new ArrayList<TouchCoord>();

	        	boolean flagRaw  = false;
	        	boolean flagHash = false;
	        	
	        	for ( Object obj : list ) {
	        		
	        		// This does not currently allow for a mixing of types, meaning
	        		// there cannot be a raw TouchCoord and a Hashtable value in the
	        		// same same list. It will not be considered valid currently.
	        		if (obj instanceof TouchCoord) {
	        			if (flagHash) {
	        				return null;
	        			}

	        			flagRaw = true;

	        		} else if (obj instanceof Hashtable) {
	        			if (flagRaw) {
	        				return null;
	        			}

	        			flagHash = true;
	        			touchCoordList.add(new TouchCoord((Hashtable<String, Object>) obj));

	        		} else {
	        			return null;
	        		}

	        	}

	        	if (flagRaw) {
	        		return (List<TouchCoord>) list;
	        	} else if (flagHash) {
	        		return touchCoordList;
	        	}
	        }
        }
        return null;
    } 
    
    public void setC( List<TouchCoord> c ) {
        if (c != null) {
            store.put(KEY_C, c );
        } else {
        	store.remove(KEY_C);
        }        
    }          
}
<|MERGE_RESOLUTION|>--- conflicted
+++ resolved
@@ -1,126 +1,120 @@
-package com.smartdevicelink.proxy.rpc;
-
-import java.util.ArrayList;
-import java.util.Hashtable;
-import java.util.List;
-
-import com.smartdevicelink.proxy.RPCStruct;
-
-public class TouchEvent extends RPCStruct {
-    public static final String KEY_ID = "id";
-    public static final String KEY_TS = "ts";
-    public static final String KEY_C = "c";
-    
-    public TouchEvent() { }
-  
-    public TouchEvent(Hashtable<String, Object> hash) {
-        super(hash);
-    }
-    
-    public void setId(Integer id) {
-        if (id != null) {
-            store.put(KEY_ID, id);
-        } else {
-        	store.remove(KEY_ID);
-        }
-    }
-    
-    public Integer getId() {
-        return (Integer) store.get(KEY_ID);
-    }
-    
-    @SuppressWarnings("unchecked")
-    public List<Long> getTs() {
-    	if(store.get(KEY_TS) instanceof List<?>){
-    		List<?> list = (List<?>)store.get(KEY_TS);
-    		if(list != null && list.size()>0){
-<<<<<<< HEAD
-    			for( Object obj : list ) {
-        			if (!(obj instanceof Integer)) {
-        				return null;
-        			}
-        		}
-        		return (List<Integer>) list;
-    		}
-=======
-        		Object obj = list.get(0);
-        		if(obj instanceof Integer){ //Backwards case
-        			int size = list.size();
-        			List<Integer> listOfInt = (List<Integer>) list;
-        			List<Long> listofLongs = new ArrayList<Long>(size);
-        			for(int i = 0; i<size;i++){
-        				listofLongs.add(listOfInt.get(i).longValue());
-        			}
-        			return listofLongs;
-        		}else if(obj instanceof Long){
-        			return (List<Long>) list;
-        		}    		
-        	}
->>>>>>> e272dadf
-    	}
-        return null;
-    }
-    
-    public void setTs(List<Long> ts) {
-        if (ts != null) {
-            store.put(KEY_TS, ts);
-        } else {
-        	store.remove(KEY_TS);
-        }
-    }
-    
-    @SuppressWarnings("unchecked")
-    public List<TouchCoord> getC() {
-        if (store.get(KEY_C) instanceof List<?>) {
-        	List<?> list = (List<?>)store.get(KEY_C);
-	        if (list != null && list.size() > 0) {
-
-	        	List<TouchCoord> touchCoordList  = new ArrayList<TouchCoord>();
-
-	        	boolean flagRaw  = false;
-	        	boolean flagHash = false;
-	        	
-	        	for ( Object obj : list ) {
-	        		
-	        		// This does not currently allow for a mixing of types, meaning
-	        		// there cannot be a raw TouchCoord and a Hashtable value in the
-	        		// same same list. It will not be considered valid currently.
-	        		if (obj instanceof TouchCoord) {
-	        			if (flagHash) {
-	        				return null;
-	        			}
-
-	        			flagRaw = true;
-
-	        		} else if (obj instanceof Hashtable) {
-	        			if (flagRaw) {
-	        				return null;
-	        			}
-
-	        			flagHash = true;
-	        			touchCoordList.add(new TouchCoord((Hashtable<String, Object>) obj));
-
-	        		} else {
-	        			return null;
-	        		}
-
-	        	}
-
-	        	if (flagRaw) {
-	        		return (List<TouchCoord>) list;
-	        	} else if (flagHash) {
-	        		return touchCoordList;
-	        	}
-	        }
-        }
-        return null;
-    } 
-    
-    public void setC( List<TouchCoord> c ) {
-        if (c != null) {
-            store.put(KEY_C, c );
-        } else {
-        	store.remove(KEY_C);
-        }        
-    }          
-}
+package com.smartdevicelink.proxy.rpc;
+
+import java.util.ArrayList;
+import java.util.Hashtable;
+import java.util.List;
+
+import com.smartdevicelink.proxy.RPCStruct;
+
+public class TouchEvent extends RPCStruct {
+    public static final String KEY_ID = "id";
+    public static final String KEY_TS = "ts";
+    public static final String KEY_C = "c";
+    
+    public TouchEvent() { }
+  
+    public TouchEvent(Hashtable<String, Object> hash) {
+        super(hash);
+    }
+    
+    public void setId(Integer id) {
+        if (id != null) {
+            store.put(KEY_ID, id);
+        } else {
+        	store.remove(KEY_ID);
+        }
+    }
+    
+    public Integer getId() {
+        return (Integer) store.get(KEY_ID);
+    }
+    
+    @SuppressWarnings("unchecked")
+    public List<Long> getTs() {
+    	if(store.get(KEY_TS) instanceof List<?>){
+    		List<?> list = (List<?>)store.get(KEY_TS);
+    		if(list != null && list.size()>0){
+    			for( Object obj : list ) {
+        			if (!(obj instanceof Integer) || !(obj instanceof Long)) {
+        				return null;
+        			}
+        		}
+
+				if (list.get(0) instanceof Integer) {
+        			List<Integer> listOfInt = (List<Integer>) list;
+					List<Long> listofLongs = new ArrayList<Long>(list.size());
+        			for(int i = 0; i < list.size(); i++){
+        				listofLongs.add(listOfInt.get(i).longValue());
+        			}
+        			return listofLongs; 
+				} else if (list.get(0) instanceof Long) {
+					return (List<Long>) list;
+				}   		
+        	}
+    	}
+        return null;
+    }
+    
+    public void setTs(List<Long> ts) {
+        if (ts != null) {
+            store.put(KEY_TS, ts);
+        } else {
+        	store.remove(KEY_TS);
+        }
+    }
+    
+    @SuppressWarnings("unchecked")
+    public List<TouchCoord> getC() {
+        if (store.get(KEY_C) instanceof List<?>) {
+        	List<?> list = (List<?>)store.get(KEY_C);
+	        if (list != null && list.size() > 0) {
+
+	        	List<TouchCoord> touchCoordList  = new ArrayList<TouchCoord>();
+
+	        	boolean flagRaw  = false;
+	        	boolean flagHash = false;
+	        	
+	        	for ( Object obj : list ) {
+	        		
+	        		// This does not currently allow for a mixing of types, meaning
+	        		// there cannot be a raw TouchCoord and a Hashtable value in the
+	        		// same same list. It will not be considered valid currently.
+	        		if (obj instanceof TouchCoord) {
+	        			if (flagHash) {
+	        				return null;
+	        			}
+
+	        			flagRaw = true;
+
+	        		} else if (obj instanceof Hashtable) {
+	        			if (flagRaw) {
+	        				return null;
+	        			}
+
+	        			flagHash = true;
+	        			touchCoordList.add(new TouchCoord((Hashtable<String, Object>) obj));
+
+	        		} else {
+	        			return null;
+	        		}
+
+	        	}
+
+	        	if (flagRaw) {
+	        		return (List<TouchCoord>) list;
+	        	} else if (flagHash) {
+	        		return touchCoordList;
+	        	}
+	        }
+        }
+        return null;
+    } 
+    
+    public void setC( List<TouchCoord> c ) {
+        if (c != null) {
+            store.put(KEY_C, c );
+        } else {
+        	store.remove(KEY_C);
+        }        
+    }          
+}