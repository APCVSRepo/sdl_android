--- conflicted
+++ resolved
@@ -1,91 +1,74 @@
-package com.smartdevicelink.proxy.rpc;
-
-import java.util.ArrayList;
-import java.util.Hashtable;
-import java.util.List;
-
-import com.smartdevicelink.proxy.RPCStruct;
-<<<<<<< HEAD
-import com.smartdevicelink.proxy.constants.Names;
-=======
-import com.smartdevicelink.util.DebugTool;
->>>>>>> daf5c33a
-
-public class TouchEvent extends RPCStruct {
-    public static final String id = "id";
-    public static final String ts = "ts";
-    public static final String c = "c";
-    public TouchEvent() { }
-  
-    public TouchEvent(Hashtable<String, Object> hash) {
-        super(hash);
-    }
-    public void setId(Integer id) {
-        if (id != null) {
-            store.put(TouchEvent.id, id);
-        } else {
-        	store.remove(TouchEvent.id);
-        }
-    }    
-    public Integer getId() {
-        return (Integer) store.get(TouchEvent.id);
-    }    
-<<<<<<< HEAD
-    @SuppressWarnings("unchecked")
-    public Vector<Integer> getTs() {
-    	if(store.get(Names.ts) instanceof Vector<?>){
-    		Vector<?> list = (Vector<?>)store.get(Names.ts);
-=======
-    public List<Integer> getTs() {
-    	if(store.get(TouchEvent.ts) instanceof List<?>){
-    		List<?> list = (List<?>)store.get(TouchEvent.ts);
->>>>>>> daf5c33a
-    		if(list != null && list.size()>0){
-        		Object obj = list.get(0);
-        		if(obj instanceof Integer){
-        			return (List<Integer>) list;
-        		}
-    		}
-    	}
-        return null;
-    }
-    public void setTs(List<Integer> ts) {
-        if (ts != null) {
-            store.put(TouchEvent.ts, ts);
-        } else {
-        	store.remove(TouchEvent.ts);
-        }
-    }
-<<<<<<< HEAD
-    @SuppressWarnings("unchecked")
-    public Vector<TouchCoord> getC() {
-        if (store.get(Names.c) instanceof Vector<?>) {
-	    	Vector<?> list = (Vector<?>)store.get(Names.c);
-=======
-    public List<TouchCoord> getC() {
-        if (store.get(TouchEvent.c) instanceof List<?>) {
-        	List<?> list = (List<?>)store.get(TouchEvent.c);
->>>>>>> daf5c33a
-	        if (list != null && list.size() > 0) {
-	            Object obj = list.get(0);
-	            if (obj instanceof TouchCoord) {
-	                return (List<TouchCoord>) list;
-	            } else if (obj instanceof Hashtable) {
-	            	List<TouchCoord> newList = new ArrayList<TouchCoord>();
-	                for (Object hashObj : list) {
-	                    newList.add(new TouchCoord((Hashtable<String, Object>) hashObj));
-	                }
-	                return newList;
-	            }
-	        }
-        }
-        return null;
-    } 
-    public void setC( List<TouchCoord> c ) {
-        if (c != null) {
-            store.put(TouchEvent.c, c );
-        } else {
-        	store.remove(TouchEvent.c);
-        }        
-    }          
-}
+package com.smartdevicelink.proxy.rpc;
+
+import java.util.ArrayList;
+import java.util.Hashtable;
+import java.util.List;
+
+import com.smartdevicelink.proxy.RPCStruct;
+
+public class TouchEvent extends RPCStruct {
+    public static final String KEY_ID = "id";
+    public static final String KEY_TS = "ts";
+    public static final String KEY_C = "c";
+    public TouchEvent() { }
+  
+    public TouchEvent(Hashtable<String, Object> hash) {
+        super(hash);
+    }
+    public void setId(Integer id) {
+        if (id != null) {
+            store.put(KEY_ID, id);
+        } else {
+        	store.remove(KEY_ID);
+        }
+    }    
+    public Integer getId() {
+        return (Integer) store.get(KEY_ID);
+    }    
+    @SuppressWarnings("unchecked")
+    public List<Integer> getTs() {
+    	if(store.get(KEY_TS) instanceof List<?>){
+    		List<?> list = (List<?>)store.get(KEY_TS);
+    		if(list != null && list.size()>0){
+        		Object obj = list.get(0);
+        		if(obj instanceof Integer){
+        			return (List<Integer>) list;
+        		}
+    		}
+    	}
+        return null;
+    }
+    public void setTs(List<Integer> ts) {
+        if (ts != null) {
+            store.put(KEY_TS, ts);
+        } else {
+        	store.remove(KEY_TS);
+        }
+    }
+    @SuppressWarnings("unchecked")
+    public List<TouchCoord> getC() {
+        if (store.get(KEY_C) instanceof List<?>) {
+        	List<?> list = (List<?>)store.get(KEY_C);
+	        if (list != null && list.size() > 0) {
+	            Object obj = list.get(0);
+	            if (obj instanceof TouchCoord) {
+	                return (List<TouchCoord>) list;
+	            } else if (obj instanceof Hashtable) {
+	            	List<TouchCoord> newList = new ArrayList<TouchCoord>();
+	                for (Object hashObj : list) {
+	                    newList.add(new TouchCoord((Hashtable<String, Object>) hashObj));
+	                }
+	                return newList;
+	            }
+	        }
+        }
+        return null;
+    } 
+    public void setC( List<TouchCoord> c ) {
+        if (c != null) {
+            store.put(KEY_C, c );
+        } else {
+        	store.remove(KEY_C);
+        }        
+    }          
+}