--- conflicted
+++ resolved
@@ -1,105 +1,91 @@
-package com.smartdevicelink.proxy.rpc;
-
-import java.util.Hashtable;
-
-import com.smartdevicelink.protocol.enums.FunctionID;
-import com.smartdevicelink.proxy.RPCResponse;
+package com.smartdevicelink.proxy.rpc;
+
+import java.util.Hashtable;
+
+import com.smartdevicelink.protocol.enums.FunctionID;
+import com.smartdevicelink.proxy.RPCResponse;
 import com.smartdevicelink.proxy.rpc.enums.TriggerSource;
-<<<<<<< HEAD
-import com.smartdevicelink.util.SdlLog;
-=======
->>>>>>> e272dadf
-
-/**
- * PerformInteraction Response is sent, when PerformInteraction has been called
- * 
- * @since SmartDeviceLink 1.0
- */
-public class PerformInteractionResponse extends RPCResponse {
-    public static final String KEY_MANUAL_TEXT_ENTRY = "manualTextEntry";
-    public static final String KEY_TRIGGER_SOURCE = "triggerSource";
-    public static final String KEY_CHOICE_ID = "choiceID";
-
-	/**
-	 * Constructs a new PerformInteractionResponse object
-	 */
-    public PerformInteractionResponse() {
-        super(FunctionID.PERFORM_INTERACTION.toString());
-    }
-
-	/**
-	 * Constructs a new PerformInteractionResponse object indicated by the Hashtable
-	 * parameter
-	 * <p>
-	 * 
-	 * @param hash
-	 *            The Hashtable to use
-	 */
-    public PerformInteractionResponse(Hashtable<String, Object> hash) {
-        super(hash);
-    }
-    /**
-     * Gets the application-scoped identifier that uniquely identifies this choice.
-     * @return choiceID Min: 0  Max: 65535
-     */   
-    public Integer getChoiceID() {
-        return (Integer) parameters.get( KEY_CHOICE_ID );
-    }
-    /**
-     * Sets the application-scoped identifier that uniquely identifies this choice.
-     * @param choiceID Min: 0  Max: 65535
-     */ 
-    public void setChoiceID( Integer choiceID ) {
-        if (choiceID != null) {
-            parameters.put(KEY_CHOICE_ID, choiceID );
-        } else {
-            parameters.remove(KEY_CHOICE_ID);
-        }
-    }
-    /**
-     * <p>Returns a <I>TriggerSource</I> object which will be shown in the HMI</p>    
-     * @return TriggerSource a TriggerSource object
-     */    
-    public TriggerSource getTriggerSource() {
-        Object obj = parameters.get(KEY_TRIGGER_SOURCE);
-        if (obj instanceof TriggerSource) {
-            return (TriggerSource) obj;
+
+/**
+ * PerformInteraction Response is sent, when PerformInteraction has been called
+ * 
+ * @since SmartDeviceLink 1.0
+ */
+public class PerformInteractionResponse extends RPCResponse {
+    public static final String KEY_MANUAL_TEXT_ENTRY = "manualTextEntry";
+    public static final String KEY_TRIGGER_SOURCE = "triggerSource";
+    public static final String KEY_CHOICE_ID = "choiceID";
+
+	/**
+	 * Constructs a new PerformInteractionResponse object
+	 */
+    public PerformInteractionResponse() {
+        super(FunctionID.PERFORM_INTERACTION.toString());
+    }
+
+	/**
+	 * Constructs a new PerformInteractionResponse object indicated by the Hashtable
+	 * parameter
+	 * <p>
+	 * 
+	 * @param hash
+	 *            The Hashtable to use
+	 */
+    public PerformInteractionResponse(Hashtable<String, Object> hash) {
+        super(hash);
+    }
+    /**
+     * Gets the application-scoped identifier that uniquely identifies this choice.
+     * @return choiceID Min: 0  Max: 65535
+     */   
+    public Integer getChoiceID() {
+        return (Integer) parameters.get( KEY_CHOICE_ID );
+    }
+    /**
+     * Sets the application-scoped identifier that uniquely identifies this choice.
+     * @param choiceID Min: 0  Max: 65535
+     */ 
+    public void setChoiceID( Integer choiceID ) {
+        if (choiceID != null) {
+            parameters.put(KEY_CHOICE_ID, choiceID );
+        } else {
+            parameters.remove(KEY_CHOICE_ID);
+        }
+    }
+    /**
+     * <p>Returns a <I>TriggerSource</I> object which will be shown in the HMI</p>    
+     * @return TriggerSource a TriggerSource object
+     */    
+    public TriggerSource getTriggerSource() {
+        Object obj = parameters.get(KEY_TRIGGER_SOURCE);
+        if (obj instanceof TriggerSource) {
+            return (TriggerSource) obj;
         } else if (obj instanceof String) {
-<<<<<<< HEAD
-            TriggerSource theCode = null;
-            try {
-                theCode = TriggerSource.valueForString((String) obj);
-            } catch (Exception e) {
-            	SdlLog.e("Failed to parse " + getClass().getSimpleName() + "." + KEY_TRIGGER_SOURCE, e);
-            }
-            return theCode;
-=======
             return TriggerSource.valueForString((String) obj);
->>>>>>> e272dadf
-        }
-        return null;
-    }
-    /**
-     * <p>Sets TriggerSource<br/>
-     * Indicates whether command was selected via VR or via a menu selection (using the OK button).</p>    
-     * @param triggerSource a TriggerSource object
-     */    
-    public void setTriggerSource( TriggerSource triggerSource ) {
-        if (triggerSource != null) {
-            parameters.put(KEY_TRIGGER_SOURCE, triggerSource );
-        } else {
-            parameters.remove(KEY_TRIGGER_SOURCE);
-        }
-    }
-    
-    public void setManualTextEntry(String manualTextEntry) {
-        if (manualTextEntry != null) {
-            parameters.put(KEY_MANUAL_TEXT_ENTRY, manualTextEntry);
-        } else {
-            parameters.remove(KEY_MANUAL_TEXT_ENTRY);
-        }
-    }
-    public String getManualTextEntry() {
-        return (String) parameters.get(KEY_MANUAL_TEXT_ENTRY);
-    }    
-}
+        }
+        return null;
+    }
+    /**
+     * <p>Sets TriggerSource<br/>
+     * Indicates whether command was selected via VR or via a menu selection (using the OK button).</p>    
+     * @param triggerSource a TriggerSource object
+     */    
+    public void setTriggerSource( TriggerSource triggerSource ) {
+        if (triggerSource != null) {
+            parameters.put(KEY_TRIGGER_SOURCE, triggerSource );
+        } else {
+            parameters.remove(KEY_TRIGGER_SOURCE);
+        }
+    }
+    
+    public void setManualTextEntry(String manualTextEntry) {
+        if (manualTextEntry != null) {
+            parameters.put(KEY_MANUAL_TEXT_ENTRY, manualTextEntry);
+        } else {
+            parameters.remove(KEY_MANUAL_TEXT_ENTRY);
+        }
+    }
+    public String getManualTextEntry() {
+        return (String) parameters.get(KEY_MANUAL_TEXT_ENTRY);
+    }    
+}