package com.smartdevicelink.proxy.rpc.enums;

/**
 * Defines the possible result codes returned by SDL to the application in a
 * Response to a requested operation
 * <p>
 * 
 * @since SmartDeviceLink 1.0
 */
public enum Result {
	/**
	 * The request succeeded
	 */    
	SUCCESS,
	/**
	 * The data sent is invalid. For example:<br/>
	 * <ul>
	 * <li>Invalid Json syntax</li>
	 * <li>Parameters out of bounds (number or enum range)</li>
	 * <li>Mandatory parameters not provided</li>
	 * <li>Parameter provided with wrong type</li>
	 * <li>Invalid characters</li>
	 * <li>Empty string</li>
	 * </ul>
	 */    
	INVALID_DATA,
	/**
	 * The request is not supported by SDL
	 */    
	UNSUPPORTED_REQUEST,
	/**
	 * The system could not process the request because the necessary memory
	 * couldn't be allocated
	 */    
	OUT_OF_MEMORY,
	/**
	 * There are too many requests pending (means that the response has not been
	 * delivered yet). There is a limit of 1000 pending requests at a time
	 */    
	TOO_MANY_PENDING_REQUESTS,
	/**
	 * One of the provided IDs is not valid. For example:<br/>
	 * <ul>
	 * <li>CorrelationID</li>
	 * <li>CommandID</li>
	 * <li>MenuID</li>
	 * </ul>
	 */
	INVALID_ID,
	/**
	 * The provided name or synonym is a duplicate of some already-defined name
	 * or synonym
	 */    
    DUPLICATE_NAME,
	/**
	 * Specified application name is already associated with an active interface
	 * registration. Attempts at doing a second <i>
	 * {@linkplain com.smartdevicelink.proxy.rpc.RegisterAppInterface}</i> on a
	 * given protocol session will also cause this
	 */    
    TOO_MANY_APPLICATIONS,
	/**
	 * SDL does not support the interface version requested by the mobile
	 * application
	 */    
    APPLICATION_REGISTERED_ALREADY,
	/**
	 * The requested language is currently not supported. Might be because of a
	 * mismatch of the currently active language
	 */    
    UNSUPPORTED_VERSION,
	/**
	 * The request cannot be executed because no application interface has been
	 * registered via <i>
	 * {@linkplain com.smartdevicelink.proxy.rpc.RegisterAppInterface}</i>
	 */    
	WRONG_LANGUAGE,
	/**
	 * The request cannot be executed because no application interface has been
	 * registered via <i>
	 * {@linkplain com.smartdevicelink.proxy.rpc.RegisterAppInterface}</i>
	 */
	APPLICATION_NOT_REGISTERED,
	/**
	 * The data may not be changed, because it is currently in use. For example,
	 * when trying to delete a Choice Set that is currently involved in an
	 * interaction
	 */
	IN_USE,
	/**
	 *The user has turned off access to vehicle data, and it is globally unavailable to mobile applications.
	 */
    VEHICLE_DATA_NOT_ALLOWED,
    /**
     * The requested vehicle data is not available on this vehicle or is not published.
     */
	VEHICLE_DATA_NOT_AVAILABLE,
	/**
	 * The requested operation was rejected. No attempt was made to perform the
	 * operation
	 */
	REJECTED,
	/**
	 * The requested operation was aborted due to some pre-empting event (e.g.
	 * button push, <i>{@linkplain com.smartdevicelink.proxy.rpc.Alert}</i>
	 * pre-empts <i>{@linkplain com.smartdevicelink.proxy.rpc.Speak}</i>, etc.)
	 */
	ABORTED,
	/**
	 * The requested operation was ignored because it was determined to be
	 * redundant (e.g. pause media clock when already paused)
	 */
	IGNORED,
	/**
	 * A button that was requested for subscription is not supported on the
	 * currently connected SDL platform. See DisplayCapabilities for further
	 * information on supported buttons on the currently connected SDL platform
	 */
    UNSUPPORTED_RESOURCE,
    /**
     * A specified file could not be found on Sync.
     */
    FILE_NOT_FOUND,
    /**
     * Provided data is valid but something went wrong in the lower layers.
     */
    GENERIC_ERROR,
    /**
     * RPC is not authorized in local policy table.
     */
    DISALLOWED,
    /**
     * RPC is included in a functional group explicitly blocked by the user.
     */
    USER_DISALLOWED,
    /**
     * Overlay reached the maximum timeout and closed.
     */
    TIMED_OUT,
    /**
     * User selected to Cancel Route.
     */
    CANCEL_ROUTE,
    /**
     * The RPC (e.g. ReadDID) executed successfully but the data exceeded the platform maximum threshold and thus, only part of the data is available.
     */
    TRUNCATED_DATA,
    /**
     * The user interrupted the RPC (e.g. PerformAudioPassThru) and indicated to start over.  Note, the app must issue the new RPC.
     */
    RETRY,
    /**
     * The RPC (e.g. SubscribeVehicleData) executed successfully but one or more items have a warning or failure.
     */
    WARNINGS,
    /**
     * The RPC (e.g. Slider) executed successfully and the user elected to save the current position / value.
     */
    SAVED,
    /**
     * The certificate provided during authentication is invalid.
     */
    INVALID_CERT,
    /**
     * The certificate provided during authentication is expired.
     */
    EXPIRED_CERT,
<<<<<<< HEAD
    RESUME_FAILED,
    READ_ONLY,
    ;
=======
    /**
     * The provided hash ID does not match the hash of the current set of registered data or the core could not resume the previous data.
     */
    RESUME_FAILED;
>>>>>>> ff204a1d

    public static Result valueForString(String value) {
        try{
            return valueOf(value);
        }catch(Exception e){
            return null;
        }
    }
}
<|MERGE_RESOLUTION|>--- conflicted
+++ resolved
@@ -1,186 +1,186 @@
-package com.smartdevicelink.proxy.rpc.enums;
-
-/**
- * Defines the possible result codes returned by SDL to the application in a
- * Response to a requested operation
- * <p>
- * 
- * @since SmartDeviceLink 1.0
- */
-public enum Result {
-	/**
-	 * The request succeeded
-	 */    
-	SUCCESS,
-	/**
-	 * The data sent is invalid. For example:<br/>
-	 * <ul>
-	 * <li>Invalid Json syntax</li>
-	 * <li>Parameters out of bounds (number or enum range)</li>
-	 * <li>Mandatory parameters not provided</li>
-	 * <li>Parameter provided with wrong type</li>
-	 * <li>Invalid characters</li>
-	 * <li>Empty string</li>
-	 * </ul>
-	 */    
-	INVALID_DATA,
-	/**
-	 * The request is not supported by SDL
-	 */    
-	UNSUPPORTED_REQUEST,
-	/**
-	 * The system could not process the request because the necessary memory
-	 * couldn't be allocated
-	 */    
-	OUT_OF_MEMORY,
-	/**
-	 * There are too many requests pending (means that the response has not been
-	 * delivered yet). There is a limit of 1000 pending requests at a time
-	 */    
-	TOO_MANY_PENDING_REQUESTS,
-	/**
-	 * One of the provided IDs is not valid. For example:<br/>
-	 * <ul>
-	 * <li>CorrelationID</li>
-	 * <li>CommandID</li>
-	 * <li>MenuID</li>
-	 * </ul>
-	 */
-	INVALID_ID,
-	/**
-	 * The provided name or synonym is a duplicate of some already-defined name
-	 * or synonym
-	 */    
-    DUPLICATE_NAME,
-	/**
-	 * Specified application name is already associated with an active interface
-	 * registration. Attempts at doing a second <i>
-	 * {@linkplain com.smartdevicelink.proxy.rpc.RegisterAppInterface}</i> on a
-	 * given protocol session will also cause this
-	 */    
-    TOO_MANY_APPLICATIONS,
-	/**
-	 * SDL does not support the interface version requested by the mobile
-	 * application
-	 */    
-    APPLICATION_REGISTERED_ALREADY,
-	/**
-	 * The requested language is currently not supported. Might be because of a
-	 * mismatch of the currently active language
-	 */    
-    UNSUPPORTED_VERSION,
-	/**
-	 * The request cannot be executed because no application interface has been
-	 * registered via <i>
-	 * {@linkplain com.smartdevicelink.proxy.rpc.RegisterAppInterface}</i>
-	 */    
-	WRONG_LANGUAGE,
-	/**
-	 * The request cannot be executed because no application interface has been
-	 * registered via <i>
-	 * {@linkplain com.smartdevicelink.proxy.rpc.RegisterAppInterface}</i>
-	 */
-	APPLICATION_NOT_REGISTERED,
-	/**
-	 * The data may not be changed, because it is currently in use. For example,
-	 * when trying to delete a Choice Set that is currently involved in an
-	 * interaction
-	 */
-	IN_USE,
-	/**
-	 *The user has turned off access to vehicle data, and it is globally unavailable to mobile applications.
-	 */
-    VEHICLE_DATA_NOT_ALLOWED,
-    /**
-     * The requested vehicle data is not available on this vehicle or is not published.
-     */
-	VEHICLE_DATA_NOT_AVAILABLE,
-	/**
-	 * The requested operation was rejected. No attempt was made to perform the
-	 * operation
-	 */
-	REJECTED,
-	/**
-	 * The requested operation was aborted due to some pre-empting event (e.g.
-	 * button push, <i>{@linkplain com.smartdevicelink.proxy.rpc.Alert}</i>
-	 * pre-empts <i>{@linkplain com.smartdevicelink.proxy.rpc.Speak}</i>, etc.)
-	 */
-	ABORTED,
-	/**
-	 * The requested operation was ignored because it was determined to be
-	 * redundant (e.g. pause media clock when already paused)
-	 */
-	IGNORED,
-	/**
-	 * A button that was requested for subscription is not supported on the
-	 * currently connected SDL platform. See DisplayCapabilities for further
-	 * information on supported buttons on the currently connected SDL platform
-	 */
-    UNSUPPORTED_RESOURCE,
-    /**
-     * A specified file could not be found on Sync.
-     */
-    FILE_NOT_FOUND,
-    /**
-     * Provided data is valid but something went wrong in the lower layers.
-     */
-    GENERIC_ERROR,
-    /**
-     * RPC is not authorized in local policy table.
-     */
-    DISALLOWED,
-    /**
-     * RPC is included in a functional group explicitly blocked by the user.
-     */
-    USER_DISALLOWED,
-    /**
-     * Overlay reached the maximum timeout and closed.
-     */
-    TIMED_OUT,
-    /**
-     * User selected to Cancel Route.
-     */
-    CANCEL_ROUTE,
-    /**
-     * The RPC (e.g. ReadDID) executed successfully but the data exceeded the platform maximum threshold and thus, only part of the data is available.
-     */
-    TRUNCATED_DATA,
-    /**
-     * The user interrupted the RPC (e.g. PerformAudioPassThru) and indicated to start over.  Note, the app must issue the new RPC.
-     */
-    RETRY,
-    /**
-     * The RPC (e.g. SubscribeVehicleData) executed successfully but one or more items have a warning or failure.
-     */
-    WARNINGS,
-    /**
-     * The RPC (e.g. Slider) executed successfully and the user elected to save the current position / value.
-     */
-    SAVED,
-    /**
-     * The certificate provided during authentication is invalid.
-     */
-    INVALID_CERT,
-    /**
-     * The certificate provided during authentication is expired.
-     */
-    EXPIRED_CERT,
-<<<<<<< HEAD
-    RESUME_FAILED,
-    READ_ONLY,
-    ;
-=======
-    /**
-     * The provided hash ID does not match the hash of the current set of registered data or the core could not resume the previous data.
-     */
-    RESUME_FAILED;
->>>>>>> ff204a1d
-
-    public static Result valueForString(String value) {
-        try{
-            return valueOf(value);
-        }catch(Exception e){
-            return null;
-        }
-    }
-}
+package com.smartdevicelink.proxy.rpc.enums;
+
+/**
+ * Defines the possible result codes returned by SDL to the application in a
+ * Response to a requested operation
+ * <p>
+ * 
+ * @since SmartDeviceLink 1.0
+ */
+public enum Result {
+	/**
+	 * The request succeeded
+	 */    
+	SUCCESS,
+	/**
+	 * The data sent is invalid. For example:<br/>
+	 * <ul>
+	 * <li>Invalid Json syntax</li>
+	 * <li>Parameters out of bounds (number or enum range)</li>
+	 * <li>Mandatory parameters not provided</li>
+	 * <li>Parameter provided with wrong type</li>
+	 * <li>Invalid characters</li>
+	 * <li>Empty string</li>
+	 * </ul>
+	 */    
+	INVALID_DATA,
+	/**
+	 * The request is not supported by SDL
+	 */    
+	UNSUPPORTED_REQUEST,
+	/**
+	 * The system could not process the request because the necessary memory
+	 * couldn't be allocated
+	 */    
+	OUT_OF_MEMORY,
+	/**
+	 * There are too many requests pending (means that the response has not been
+	 * delivered yet). There is a limit of 1000 pending requests at a time
+	 */    
+	TOO_MANY_PENDING_REQUESTS,
+	/**
+	 * One of the provided IDs is not valid. For example:<br/>
+	 * <ul>
+	 * <li>CorrelationID</li>
+	 * <li>CommandID</li>
+	 * <li>MenuID</li>
+	 * </ul>
+	 */
+	INVALID_ID,
+	/**
+	 * The provided name or synonym is a duplicate of some already-defined name
+	 * or synonym
+	 */    
+    DUPLICATE_NAME,
+	/**
+	 * Specified application name is already associated with an active interface
+	 * registration. Attempts at doing a second <i>
+	 * {@linkplain com.smartdevicelink.proxy.rpc.RegisterAppInterface}</i> on a
+	 * given protocol session will also cause this
+	 */    
+    TOO_MANY_APPLICATIONS,
+	/**
+	 * SDL does not support the interface version requested by the mobile
+	 * application
+	 */    
+    APPLICATION_REGISTERED_ALREADY,
+	/**
+	 * The requested language is currently not supported. Might be because of a
+	 * mismatch of the currently active language
+	 */    
+    UNSUPPORTED_VERSION,
+	/**
+	 * The request cannot be executed because no application interface has been
+	 * registered via <i>
+	 * {@linkplain com.smartdevicelink.proxy.rpc.RegisterAppInterface}</i>
+	 */    
+	WRONG_LANGUAGE,
+	/**
+	 * The request cannot be executed because no application interface has been
+	 * registered via <i>
+	 * {@linkplain com.smartdevicelink.proxy.rpc.RegisterAppInterface}</i>
+	 */
+	APPLICATION_NOT_REGISTERED,
+	/**
+	 * The data may not be changed, because it is currently in use. For example,
+	 * when trying to delete a Choice Set that is currently involved in an
+	 * interaction
+	 */
+	IN_USE,
+	/**
+	 *The user has turned off access to vehicle data, and it is globally unavailable to mobile applications.
+	 */
+    VEHICLE_DATA_NOT_ALLOWED,
+    /**
+     * The requested vehicle data is not available on this vehicle or is not published.
+     */
+	VEHICLE_DATA_NOT_AVAILABLE,
+	/**
+	 * The requested operation was rejected. No attempt was made to perform the
+	 * operation
+	 */
+	REJECTED,
+	/**
+	 * The requested operation was aborted due to some pre-empting event (e.g.
+	 * button push, <i>{@linkplain com.smartdevicelink.proxy.rpc.Alert}</i>
+	 * pre-empts <i>{@linkplain com.smartdevicelink.proxy.rpc.Speak}</i>, etc.)
+	 */
+	ABORTED,
+	/**
+	 * The requested operation was ignored because it was determined to be
+	 * redundant (e.g. pause media clock when already paused)
+	 */
+	IGNORED,
+	/**
+	 * A button that was requested for subscription is not supported on the
+	 * currently connected SDL platform. See DisplayCapabilities for further
+	 * information on supported buttons on the currently connected SDL platform
+	 */
+    UNSUPPORTED_RESOURCE,
+    /**
+     * A specified file could not be found on Sync.
+     */
+    FILE_NOT_FOUND,
+    /**
+     * Provided data is valid but something went wrong in the lower layers.
+     */
+    GENERIC_ERROR,
+    /**
+     * RPC is not authorized in local policy table.
+     */
+    DISALLOWED,
+    /**
+     * RPC is included in a functional group explicitly blocked by the user.
+     */
+    USER_DISALLOWED,
+    /**
+     * Overlay reached the maximum timeout and closed.
+     */
+    TIMED_OUT,
+    /**
+     * User selected to Cancel Route.
+     */
+    CANCEL_ROUTE,
+    /**
+     * The RPC (e.g. ReadDID) executed successfully but the data exceeded the platform maximum threshold and thus, only part of the data is available.
+     */
+    TRUNCATED_DATA,
+    /**
+     * The user interrupted the RPC (e.g. PerformAudioPassThru) and indicated to start over.  Note, the app must issue the new RPC.
+     */
+    RETRY,
+    /**
+     * The RPC (e.g. SubscribeVehicleData) executed successfully but one or more items have a warning or failure.
+     */
+    WARNINGS,
+    /**
+     * The RPC (e.g. Slider) executed successfully and the user elected to save the current position / value.
+     */
+    SAVED,
+    /**
+     * The certificate provided during authentication is invalid.
+     */
+    INVALID_CERT,
+    /**
+     * The certificate provided during authentication is expired.
+     */
+    EXPIRED_CERT,
+    /**
+     * The value is read only and can't be set remotely 
+     */
+    READ_ONLY,
+    /**
+     * The provided hash ID does not match the hash of the current set of registered data or the core could not resume the previous data.
+     */
+    RESUME_FAILED,
+    
+    ;
+
+    public static Result valueForString(String value) {
+        try{
+            return valueOf(value);
+        }catch(Exception e){
+            return null;
+        }
+    }
+}