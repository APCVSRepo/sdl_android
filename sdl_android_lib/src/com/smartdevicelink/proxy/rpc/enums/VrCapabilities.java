--- conflicted
+++ resolved
@@ -1,49 +1,42 @@
-package com.smartdevicelink.proxy.rpc.enums;
-
-/**
- * The VR capabilities of the connected SDL platform.
- * 
- */
-public enum VrCapabilities {
-	/**
-	 * The SDL platform is capable of recognizing spoken text in the current
-	 * language.
-	 * 
-	 * @since SmartDeviceLink 1.0
-	 */
-    @Deprecated
-	Text,
-
-    /**
-     * The SDL platform is capable of recognizing spoken text in the current
-     * language.
-     * 
-     * @since SmartDeviceLink 3.0
-     */
-	TEXT,
-	;
-
-    public static VrCapabilities valueForString(String value) {
-<<<<<<< HEAD
-        if (TEXT.toString().equalsIgnoreCase(value))
-        {
-        	return TEXT;
-        }
-=======
-        if(value == null){
-            return null;
-        }
-        
-        if (value.equalsIgnoreCase(TEXT.toString()))
-        {
-        	return TEXT;
-        }
-
->>>>>>> e2aba74c
-        try{
-            return valueOf(value);
-        }catch(Exception e){
-            return null;
-        }
-    }
-}
+package com.smartdevicelink.proxy.rpc.enums;
+
+/**
+ * The VR capabilities of the connected SDL platform.
+ * 
+ */
+public enum VrCapabilities {
+	/**
+	 * The SDL platform is capable of recognizing spoken text in the current
+	 * language.
+	 * 
+	 * @since SmartDeviceLink 1.0
+	 */
+    @Deprecated
+	Text,
+
+    /**
+     * The SDL platform is capable of recognizing spoken text in the current
+     * language.
+     * 
+     * @since SmartDeviceLink 3.0
+     */
+	TEXT,
+	;
+
+    public static VrCapabilities valueForString(String value) {
+        if(value == null){
+            return null;
+        }
+        
+        if (value.equalsIgnoreCase(TEXT.toString()))
+        {
+        	return TEXT;
+        }
+
+        try{
+            return valueOf(value);
+        }catch(Exception e){
+            return null;
+        }
+    }
+}