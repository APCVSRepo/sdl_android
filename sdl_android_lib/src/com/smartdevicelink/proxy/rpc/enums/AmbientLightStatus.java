--- conflicted
+++ resolved
@@ -1,73 +1,34 @@
-package com.smartdevicelink.proxy.rpc.enums;
-/** Reflects the status of the ambient light sensor.
- * 
- * @since SmartDeviceLink 2.3.2
- * 
- * @see SoftButtonCapabilities
- * @see ButtonCapabilities
- * @see OnButtonPress
- *
- */
-
-/**
- * Stores the ambient light status, possible enum values are:
- * 
- * <ul>
- * 	<li>DAY</li>
- *  <li>NIGHT</li>
- *  <li>UNKNOWN</li>
- *  <li>INVALID</li>
- *  <li>TWILIGHT_1</li>
- *  <li>TWILIGHT_2</li>
- *  <li>TWILIGHT_3</li>
- *  <li>TWILIGHT_4</li>
- * </ul>
- */
-public enum AmbientLightStatus {
-	
-	DAY,
-	NIGHT,
-	UNKNOWN,
-	INVALID,
-	TWILIGHT_1,
-	TWILIGHT_2,
-	TWILIGHT_3,
-<<<<<<< HEAD
-	TWILIGHT_4;
-=======
-	TWILIGHT_4,
-	DAY,
-	UNKNOWN,
-	INVALID;
-	/**
-     * Convert String to AmbientLightStatus
-     * @param value String
-     * @return AmbientLightStatus
-     */ 
->>>>>>> 688d6dd3
-
-	/**
-	 * Possible AmbientLightStatus return values:
-	 * 
-	 * <ul>
-	 * 	<li>DAY</li>
-	 *  <li>NIGHT</li>
-	 *  <li>UNKNOWN</li>
-	 *  <li>INVALID</li>
-	 *  <li>TWILIGHT_1</li>
-	 *  <li>TWILIGHT_2</li>
-	 *  <li>TWILIGHT_3</li>
-	 *  <li>TWILIGHT_4</li>
-	 * </ul>
-	 * 
-	 * @param value A String
-	 * @return AmbientLightStatus
-	 */
-    public static AmbientLightStatus valueForString (String value) {
-        try{
-            return valueOf(value); 
-        } catch(Exception e){ 
-            return null;
-        }
-    }
-}+package com.smartdevicelink.proxy.rpc.enums;
+/** Reflects the status of the ambient light sensor.
+ * 
+ * @since SmartDeviceLink 2.3.2
+ * 
+ * @see SoftButtonCapabilities
+ * @see ButtonCapabilities
+ * @see OnButtonPress
+ *
+ */
+
+public enum AmbientLightStatus {
+	NIGHT,
+	TWILIGHT_1,
+	TWILIGHT_2,
+	TWILIGHT_3,
+	TWILIGHT_4,
+	DAY,
+	UNKNOWN,
+	INVALID;
+	/**
+     * Convert String to AmbientLightStatus
+     * @param value String
+     * @return AmbientLightStatus
+     */ 
+
+    public static AmbientLightStatus valueForString(String value) {
+        try{
+            return valueOf(value);
+        }catch(Exception e){
+            return null;
+        }
+    }
+}