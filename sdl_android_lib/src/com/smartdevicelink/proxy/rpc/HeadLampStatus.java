package com.smartdevicelink.proxy.rpc;

import java.util.Hashtable;

import com.smartdevicelink.proxy.RPCStruct;
import com.smartdevicelink.proxy.rpc.enums.AmbientLightStatus;
<<<<<<< HEAD
import com.smartdevicelink.util.SdlLog;
=======
>>>>>>> e272dadf

public class HeadLampStatus extends RPCStruct {
	public static final String KEY_AMBIENT_LIGHT_SENSOR_STATUS = "ambientLightSensorStatus";
	public static final String KEY_HIGH_BEAMS_ON = "highBeamsOn";
    public static final String KEY_LOW_BEAMS_ON = "lowBeamsOn";

    public HeadLampStatus() {}
    public HeadLampStatus(Hashtable<String, Object> hash) {
        super(hash);
    }
    public void setAmbientLightStatus(AmbientLightStatus ambientLightSensorStatus) {
        if (ambientLightSensorStatus != null) {
            store.put(KEY_AMBIENT_LIGHT_SENSOR_STATUS, ambientLightSensorStatus);
        } else {
        	store.remove(KEY_AMBIENT_LIGHT_SENSOR_STATUS);
        }
    }
    public AmbientLightStatus getAmbientLightStatus() {
        Object obj = store.get(KEY_AMBIENT_LIGHT_SENSOR_STATUS);
        if (obj instanceof AmbientLightStatus) {
            return (AmbientLightStatus) obj;
        } else if (obj instanceof String) {
<<<<<<< HEAD
        	AmbientLightStatus theCode = null;
            try {
                theCode = AmbientLightStatus.valueForString((String) obj);
            } catch (Exception e) {
            	SdlLog.e("Failed to parse " + getClass().getSimpleName() + "." + KEY_AMBIENT_LIGHT_SENSOR_STATUS, e);
            }
            return theCode;
=======
        	return AmbientLightStatus.valueForString((String) obj);
>>>>>>> e272dadf
        }
        return null;
    }
    public void setHighBeamsOn(Boolean highBeamsOn) {
        if (highBeamsOn != null) {
            store.put(KEY_HIGH_BEAMS_ON, highBeamsOn);
        } else {
        	store.remove(KEY_HIGH_BEAMS_ON);
        }
    }
    public Boolean getHighBeamsOn() {
    	return (Boolean) store.get(KEY_HIGH_BEAMS_ON);
    }
    public void setLowBeamsOn(Boolean lowBeamsOn) {
        if (lowBeamsOn != null) {
            store.put(KEY_LOW_BEAMS_ON, lowBeamsOn);
        } else {
        	store.remove(KEY_LOW_BEAMS_ON);
        }
    }
    public Boolean getLowBeamsOn() {
    	return (Boolean) store.get(KEY_LOW_BEAMS_ON);
    }
}
<|MERGE_RESOLUTION|>--- conflicted
+++ resolved
@@ -1,67 +1,53 @@
-package com.smartdevicelink.proxy.rpc;
-
-import java.util.Hashtable;
-
-import com.smartdevicelink.proxy.RPCStruct;
+package com.smartdevicelink.proxy.rpc;
+
+import java.util.Hashtable;
+
+import com.smartdevicelink.proxy.RPCStruct;
 import com.smartdevicelink.proxy.rpc.enums.AmbientLightStatus;
-<<<<<<< HEAD
-import com.smartdevicelink.util.SdlLog;
-=======
->>>>>>> e272dadf
-
-public class HeadLampStatus extends RPCStruct {
-	public static final String KEY_AMBIENT_LIGHT_SENSOR_STATUS = "ambientLightSensorStatus";
-	public static final String KEY_HIGH_BEAMS_ON = "highBeamsOn";
-    public static final String KEY_LOW_BEAMS_ON = "lowBeamsOn";
-
-    public HeadLampStatus() {}
-    public HeadLampStatus(Hashtable<String, Object> hash) {
-        super(hash);
-    }
-    public void setAmbientLightStatus(AmbientLightStatus ambientLightSensorStatus) {
-        if (ambientLightSensorStatus != null) {
-            store.put(KEY_AMBIENT_LIGHT_SENSOR_STATUS, ambientLightSensorStatus);
-        } else {
-        	store.remove(KEY_AMBIENT_LIGHT_SENSOR_STATUS);
-        }
-    }
-    public AmbientLightStatus getAmbientLightStatus() {
-        Object obj = store.get(KEY_AMBIENT_LIGHT_SENSOR_STATUS);
-        if (obj instanceof AmbientLightStatus) {
-            return (AmbientLightStatus) obj;
+
+public class HeadLampStatus extends RPCStruct {
+	public static final String KEY_AMBIENT_LIGHT_SENSOR_STATUS = "ambientLightSensorStatus";
+	public static final String KEY_HIGH_BEAMS_ON = "highBeamsOn";
+    public static final String KEY_LOW_BEAMS_ON = "lowBeamsOn";
+
+    public HeadLampStatus() {}
+    public HeadLampStatus(Hashtable<String, Object> hash) {
+        super(hash);
+    }
+    public void setAmbientLightStatus(AmbientLightStatus ambientLightSensorStatus) {
+        if (ambientLightSensorStatus != null) {
+            store.put(KEY_AMBIENT_LIGHT_SENSOR_STATUS, ambientLightSensorStatus);
+        } else {
+        	store.remove(KEY_AMBIENT_LIGHT_SENSOR_STATUS);
+        }
+    }
+    public AmbientLightStatus getAmbientLightStatus() {
+        Object obj = store.get(KEY_AMBIENT_LIGHT_SENSOR_STATUS);
+        if (obj instanceof AmbientLightStatus) {
+            return (AmbientLightStatus) obj;
         } else if (obj instanceof String) {
-<<<<<<< HEAD
-        	AmbientLightStatus theCode = null;
-            try {
-                theCode = AmbientLightStatus.valueForString((String) obj);
-            } catch (Exception e) {
-            	SdlLog.e("Failed to parse " + getClass().getSimpleName() + "." + KEY_AMBIENT_LIGHT_SENSOR_STATUS, e);
-            }
-            return theCode;
-=======
         	return AmbientLightStatus.valueForString((String) obj);
->>>>>>> e272dadf
-        }
-        return null;
-    }
-    public void setHighBeamsOn(Boolean highBeamsOn) {
-        if (highBeamsOn != null) {
-            store.put(KEY_HIGH_BEAMS_ON, highBeamsOn);
-        } else {
-        	store.remove(KEY_HIGH_BEAMS_ON);
-        }
-    }
-    public Boolean getHighBeamsOn() {
-    	return (Boolean) store.get(KEY_HIGH_BEAMS_ON);
-    }
-    public void setLowBeamsOn(Boolean lowBeamsOn) {
-        if (lowBeamsOn != null) {
-            store.put(KEY_LOW_BEAMS_ON, lowBeamsOn);
-        } else {
-        	store.remove(KEY_LOW_BEAMS_ON);
-        }
-    }
-    public Boolean getLowBeamsOn() {
-    	return (Boolean) store.get(KEY_LOW_BEAMS_ON);
-    }
-}
+        }
+        return null;
+    }
+    public void setHighBeamsOn(Boolean highBeamsOn) {
+        if (highBeamsOn != null) {
+            store.put(KEY_HIGH_BEAMS_ON, highBeamsOn);
+        } else {
+        	store.remove(KEY_HIGH_BEAMS_ON);
+        }
+    }
+    public Boolean getHighBeamsOn() {
+    	return (Boolean) store.get(KEY_HIGH_BEAMS_ON);
+    }
+    public void setLowBeamsOn(Boolean lowBeamsOn) {
+        if (lowBeamsOn != null) {
+            store.put(KEY_LOW_BEAMS_ON, lowBeamsOn);
+        } else {
+        	store.remove(KEY_LOW_BEAMS_ON);
+        }
+    }
+    public Boolean getLowBeamsOn() {
+    	return (Boolean) store.get(KEY_LOW_BEAMS_ON);
+    }
+}