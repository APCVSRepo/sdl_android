package com.smartdevicelink.proxy.rpc;

import java.util.Hashtable;

import com.smartdevicelink.protocol.enums.FunctionID;
import com.smartdevicelink.proxy.RPCNotification;
import com.smartdevicelink.proxy.rpc.enums.TBTState;
<<<<<<< HEAD
import com.smartdevicelink.util.SdlLog;
=======
>>>>>>> e272dadf

/**
 * <p>Notifies the application of the current TBT client status on the module.</p>
 *
 * <p></p>
 * <b>HMI Status Requirements:</b>
 * <ul>
 * HMILevel: 
 * <ul><li>Can be sent with FULL, LIMITED or BACKGROUND</li></ul>
 * AudioStreamingState: 
 * <ul><li>Any</li></ul>
 * SystemContext: 
 * <ul><li>Any</li></ul>
 * </ul>
 * <p></p>
 * <b>Parameter List:</b>
 * <table  border="1" rules="all">
 * <tr>
 * <th>Name</th>
 * <th>Type</th>
 * <th>Description</th>
 * <th>SmartDeviceLink Ver Available</th>
 * </tr>
 * <tr>
 * <td>state</td>
 * <td>{@linkplain TBTState}</td>
 * <td>Current state of TBT client.</td>
 * <td>SmartDeviceLink 1.0</td>
 * </tr>
 * </table>
 * @since SmartDeviceLink 1.0
 * 
 */
public class OnTBTClientState extends RPCNotification {
	public static final String KEY_STATE = "state";
	/**
	*Constructs a newly allocated OnTBTClientState object
	*/ 
    public OnTBTClientState() {
        super(FunctionID.ON_TBT_CLIENT_STATE.toString());
    }
    /**
     *<p>Constructs a newly allocated OnTBTClientState object indicated by the Hashtable parameter</p>
     *@param hash The Hashtable to use
     */    
    public OnTBTClientState(Hashtable<String, Object> hash) {
        super(hash);
    }
    /**
     * <p>Called to get the current state of TBT client</p>
     * @return {@linkplain TBTState} the current state of TBT client
     */    
    public TBTState getState() {
        Object obj = parameters.get(KEY_STATE);
        if (obj instanceof TBTState) {
        	return (TBTState)obj;
        } else if(obj instanceof String) {
<<<<<<< HEAD
        	TBTState theCode = null;
        	try{
        		theCode = TBTState.valueForString((String) obj);
        	} catch (Exception e) {
                SdlLog.e("Failed to parse " + getClass().getSimpleName() + "." + KEY_STATE, e);
            }
        	return theCode;
=======
        	return TBTState.valueForString((String) obj);
>>>>>>> e272dadf
        }    	
    	return null;
    }
    /**
     * <p>Called to set the current state of TBT client</p>
     * @param state current state of TBT client
     */    
    public void setState( TBTState state ) {
        if (state != null) {
            parameters.put(KEY_STATE, state );
        } else {
        	parameters.remove(KEY_STATE);
        }
    }
} // end-class
<|MERGE_RESOLUTION|>--- conflicted
+++ resolved
@@ -1,94 +1,80 @@
-package com.smartdevicelink.proxy.rpc;
-
-import java.util.Hashtable;
-
-import com.smartdevicelink.protocol.enums.FunctionID;
-import com.smartdevicelink.proxy.RPCNotification;
+package com.smartdevicelink.proxy.rpc;
+
+import java.util.Hashtable;
+
+import com.smartdevicelink.protocol.enums.FunctionID;
+import com.smartdevicelink.proxy.RPCNotification;
 import com.smartdevicelink.proxy.rpc.enums.TBTState;
-<<<<<<< HEAD
-import com.smartdevicelink.util.SdlLog;
-=======
->>>>>>> e272dadf
-
-/**
- * <p>Notifies the application of the current TBT client status on the module.</p>
- *
- * <p></p>
- * <b>HMI Status Requirements:</b>
- * <ul>
- * HMILevel: 
- * <ul><li>Can be sent with FULL, LIMITED or BACKGROUND</li></ul>
- * AudioStreamingState: 
- * <ul><li>Any</li></ul>
- * SystemContext: 
- * <ul><li>Any</li></ul>
- * </ul>
- * <p></p>
- * <b>Parameter List:</b>
- * <table  border="1" rules="all">
- * <tr>
- * <th>Name</th>
- * <th>Type</th>
- * <th>Description</th>
- * <th>SmartDeviceLink Ver Available</th>
- * </tr>
- * <tr>
- * <td>state</td>
- * <td>{@linkplain TBTState}</td>
- * <td>Current state of TBT client.</td>
- * <td>SmartDeviceLink 1.0</td>
- * </tr>
- * </table>
- * @since SmartDeviceLink 1.0
- * 
- */
-public class OnTBTClientState extends RPCNotification {
-	public static final String KEY_STATE = "state";
-	/**
-	*Constructs a newly allocated OnTBTClientState object
-	*/ 
-    public OnTBTClientState() {
-        super(FunctionID.ON_TBT_CLIENT_STATE.toString());
-    }
-    /**
-     *<p>Constructs a newly allocated OnTBTClientState object indicated by the Hashtable parameter</p>
-     *@param hash The Hashtable to use
-     */    
-    public OnTBTClientState(Hashtable<String, Object> hash) {
-        super(hash);
-    }
-    /**
-     * <p>Called to get the current state of TBT client</p>
-     * @return {@linkplain TBTState} the current state of TBT client
-     */    
-    public TBTState getState() {
-        Object obj = parameters.get(KEY_STATE);
-        if (obj instanceof TBTState) {
-        	return (TBTState)obj;
+
+/**
+ * <p>Notifies the application of the current TBT client status on the module.</p>
+ *
+ * <p></p>
+ * <b>HMI Status Requirements:</b>
+ * <ul>
+ * HMILevel: 
+ * <ul><li>Can be sent with FULL, LIMITED or BACKGROUND</li></ul>
+ * AudioStreamingState: 
+ * <ul><li>Any</li></ul>
+ * SystemContext: 
+ * <ul><li>Any</li></ul>
+ * </ul>
+ * <p></p>
+ * <b>Parameter List:</b>
+ * <table  border="1" rules="all">
+ * <tr>
+ * <th>Name</th>
+ * <th>Type</th>
+ * <th>Description</th>
+ * <th>SmartDeviceLink Ver Available</th>
+ * </tr>
+ * <tr>
+ * <td>state</td>
+ * <td>{@linkplain TBTState}</td>
+ * <td>Current state of TBT client.</td>
+ * <td>SmartDeviceLink 1.0</td>
+ * </tr>
+ * </table>
+ * @since SmartDeviceLink 1.0
+ * 
+ */
+public class OnTBTClientState extends RPCNotification {
+	public static final String KEY_STATE = "state";
+	/**
+	*Constructs a newly allocated OnTBTClientState object
+	*/ 
+    public OnTBTClientState() {
+        super(FunctionID.ON_TBT_CLIENT_STATE.toString());
+    }
+    /**
+     *<p>Constructs a newly allocated OnTBTClientState object indicated by the Hashtable parameter</p>
+     *@param hash The Hashtable to use
+     */    
+    public OnTBTClientState(Hashtable<String, Object> hash) {
+        super(hash);
+    }
+    /**
+     * <p>Called to get the current state of TBT client</p>
+     * @return {@linkplain TBTState} the current state of TBT client
+     */    
+    public TBTState getState() {
+        Object obj = parameters.get(KEY_STATE);
+        if (obj instanceof TBTState) {
+        	return (TBTState)obj;
         } else if(obj instanceof String) {
-<<<<<<< HEAD
-        	TBTState theCode = null;
-        	try{
-        		theCode = TBTState.valueForString((String) obj);
-        	} catch (Exception e) {
-                SdlLog.e("Failed to parse " + getClass().getSimpleName() + "." + KEY_STATE, e);
-            }
-        	return theCode;
-=======
         	return TBTState.valueForString((String) obj);
->>>>>>> e272dadf
-        }    	
-    	return null;
-    }
-    /**
-     * <p>Called to set the current state of TBT client</p>
-     * @param state current state of TBT client
-     */    
-    public void setState( TBTState state ) {
-        if (state != null) {
-            parameters.put(KEY_STATE, state );
-        } else {
-        	parameters.remove(KEY_STATE);
-        }
-    }
-} // end-class
+        }    	
+    	return null;
+    }
+    /**
+     * <p>Called to set the current state of TBT client</p>
+     * @param state current state of TBT client
+     */    
+    public void setState( TBTState state ) {
+        if (state != null) {
+            parameters.put(KEY_STATE, state );
+        } else {
+        	parameters.remove(KEY_STATE);
+        }
+    }
+} // end-class