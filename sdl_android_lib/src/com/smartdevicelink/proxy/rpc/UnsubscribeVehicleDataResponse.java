--- conflicted
+++ resolved
@@ -1,735 +1,721 @@
-package com.smartdevicelink.proxy.rpc;
-
-import java.util.Hashtable;
-
-import com.smartdevicelink.protocol.enums.FunctionID;
-import com.smartdevicelink.proxy.RPCResponse;
-import com.smartdevicelink.util.SdlLog;
-
-/**
- * Unsubscribe Vehicle Data Response is sent, when UnsubscribeVehicleData has been called
- * 
- * @since SmartDeviceLink 2.0
- */
-public class UnsubscribeVehicleDataResponse extends RPCResponse {
-	public static final String KEY_SPEED = "speed";
-	public static final String KEY_RPM = "rpm";
-	public static final String KEY_FUEL_LEVEL = "fuelLevel";
-	public static final String KEY_EXTERNAL_TEMPERATURE = "externalTemperature";
-	public static final String KEY_PRNDL = "prndl";
-	public static final String KEY_TIRE_PRESSURE = "tirePressure";
-	public static final String KEY_ENGINE_TORQUE = "engineTorque";
-	public static final String KEY_ODOMETER = "odometer";
-	public static final String KEY_GPS = "gps";
-	public static final String KEY_FUEL_LEVEL_STATE = "fuelLevel_State";
-	public static final String KEY_INSTANT_FUEL_CONSUMPTION = "instantFuelConsumption";
-	public static final String KEY_BELT_STATUS = "beltStatus";
-	public static final String KEY_BODY_INFORMATION = "bodyInformation";
-	public static final String KEY_DEVICE_STATUS = "deviceStatus";
-	public static final String KEY_DRIVER_BRAKING = "driverBraking";
-	public static final String KEY_WIPER_STATUS = "wiperStatus";
-	public static final String KEY_HEAD_LAMP_STATUS = "headLampStatus";
-	public static final String KEY_ACC_PEDAL_POSITION = "accPedalPosition";
-	public static final String KEY_STEERING_WHEEL_ANGLE = "steeringWheelAngle";
-	public static final String KEY_E_CALL_INFO = "eCallInfo";
-	public static final String KEY_AIRBAG_STATUS = "airbagStatus";
-	public static final String KEY_EMERGENCY_EVENT = "emergencyEvent";
-	public static final String KEY_CLUSTER_MODE_STATUS = "clusterModeStatus";
-	public static final String KEY_MY_KEY = "myKey";
-
-	/**
-	 * Constructs a new UnsubscribeVehicleDataResponse object
-	 */
-    public UnsubscribeVehicleDataResponse() {
-        super(FunctionID.UNSUBSCRIBE_VEHICLE_DATA.toString());
-    }
-
-	/**
-	 * Constructs a new UnsubscribeVehicleDataResponse object indicated by the Hashtable
-	 * parameter
-	 * <p>
-	 * 
-	 * @param hash
-	 *            The Hashtable to use
-	 */
-    public UnsubscribeVehicleDataResponse(Hashtable<String, Object> hash) {
-        super(hash);
-    }
-    /**
-     * Sets Gps
-     * @param gps
-     */
-    public void setGps(VehicleDataResult gps) {
-        if (gps != null) {
-            parameters.put(KEY_GPS, gps);
-        } else {
-        	parameters.remove(KEY_GPS);
-        }
-    }
-    /**
-     * Gets Gps
-     * @return VehicleDataResult
-     */
-    @SuppressWarnings("unchecked")
-    public VehicleDataResult getGps() {
-    	Object obj = parameters.get(KEY_GPS);
-        if (obj instanceof VehicleDataResult) {
-            return (VehicleDataResult) obj;
-        } else if (obj instanceof Hashtable) {
-        	try {
-        		return new VehicleDataResult((Hashtable<String, Object>) obj);
-            } catch (Exception e) {
-            	SdlLog.e("Failed to parse " + getClass().getSimpleName() + "." + KEY_GPS, e);
-            }
-        }
-        return null;
-    }
-    /**
-     * Sets Speed
-     * @param speed
-     */
-    public void setSpeed(VehicleDataResult speed) {
-        if (speed != null) {
-            parameters.put(KEY_SPEED, speed);
-        } else {
-        	parameters.remove(KEY_SPEED);
-        }
-    }
-    /**
-     * Gets Speed
-     * @return VehicleDataResult
-     */
-    @SuppressWarnings("unchecked")
-    public VehicleDataResult getSpeed() {
-    	Object obj = parameters.get(KEY_SPEED);
-        if (obj instanceof VehicleDataResult) {
-            return (VehicleDataResult) obj;
-        } else if (obj instanceof Hashtable) {
-        	try {
-        		return new VehicleDataResult((Hashtable<String, Object>) obj);
-            } catch (Exception e) {
-            	SdlLog.e("Failed to parse " + getClass().getSimpleName() + "." + KEY_SPEED, e);
-            }
-        }
-        return null;
-    }
-    /**
-     * Sets rpm
-     * @param rpm
-     */
-    public void setRpm(VehicleDataResult rpm) {
-        if (rpm != null) {
-            parameters.put(KEY_RPM, rpm);
-        } else {
-        	parameters.remove(KEY_RPM);
-        }
-    }
-    /**
-     * Gets rpm
-     * @return VehicleDataResult
-     */
-    @SuppressWarnings("unchecked")
-    public VehicleDataResult getRpm() {
-    	Object obj = parameters.get(KEY_RPM);
-        if (obj instanceof VehicleDataResult) {
-            return (VehicleDataResult) obj;
-        } else if (obj instanceof Hashtable) {
-        	try {
-        		return new VehicleDataResult((Hashtable<String, Object>) obj);
-            } catch (Exception e) {
-            	SdlLog.e("Failed to parse " + getClass().getSimpleName() + "." + KEY_RPM, e);
-            }
-        }
-        return null;
-    }
-    /**
-     * Sets Fuel Level
-     * @param fuelLevel
-     */
-    public void setFuelLevel(VehicleDataResult fuelLevel) {
-        if (fuelLevel != null) {
-            parameters.put(KEY_FUEL_LEVEL, fuelLevel);
-        } else {
-        	parameters.remove(KEY_FUEL_LEVEL);
-        }
-    }
-    /**
-     * Gets Fuel Level
-     * @return VehicleDataResult
-     */
-    @SuppressWarnings("unchecked")
-    public VehicleDataResult getFuelLevel() {
-    	Object obj = parameters.get(KEY_FUEL_LEVEL);
-        if (obj instanceof VehicleDataResult) {
-            return (VehicleDataResult) obj;
-        } else if (obj instanceof Hashtable) {
-        	try {
-        		return new VehicleDataResult((Hashtable<String, Object>) obj);
-            } catch (Exception e) {
-            	SdlLog.e("Failed to parse " + getClass().getSimpleName() + "." + KEY_FUEL_LEVEL, e);
-            }
-        }
-        return null;
-    }
-    /**
-     * Sets Fuel Level State
-     * @param fuelLevel_State
-     */
-    @Deprecated
-    public void setFuelLevel_State(VehicleDataResult fuelLevel_State) {
-        setFuelLevel(fuelLevel_State);
-    }
-    /**
-     * Gets Fuel Level State
-     * @return VehicleDataResult
-     */
-    @Deprecated
+package com.smartdevicelink.proxy.rpc;
+
+import java.util.Hashtable;
+
+import com.smartdevicelink.protocol.enums.FunctionID;
+import com.smartdevicelink.proxy.RPCResponse;
+import com.smartdevicelink.util.SdlLog;
+
+/**
+ * Unsubscribe Vehicle Data Response is sent, when UnsubscribeVehicleData has been called
+ * 
+ * @since SmartDeviceLink 2.0
+ */
+public class UnsubscribeVehicleDataResponse extends RPCResponse {
+	public static final String KEY_SPEED = "speed";
+	public static final String KEY_RPM = "rpm";
+	public static final String KEY_FUEL_LEVEL = "fuelLevel";
+	public static final String KEY_EXTERNAL_TEMPERATURE = "externalTemperature";
+	public static final String KEY_PRNDL = "prndl";
+	public static final String KEY_TIRE_PRESSURE = "tirePressure";
+	public static final String KEY_ENGINE_TORQUE = "engineTorque";
+	public static final String KEY_ODOMETER = "odometer";
+	public static final String KEY_GPS = "gps";
+	public static final String KEY_FUEL_LEVEL_STATE = "fuelLevel_State";
+	public static final String KEY_INSTANT_FUEL_CONSUMPTION = "instantFuelConsumption";
+	public static final String KEY_BELT_STATUS = "beltStatus";
+	public static final String KEY_BODY_INFORMATION = "bodyInformation";
+	public static final String KEY_DEVICE_STATUS = "deviceStatus";
+	public static final String KEY_DRIVER_BRAKING = "driverBraking";
+	public static final String KEY_WIPER_STATUS = "wiperStatus";
+	public static final String KEY_HEAD_LAMP_STATUS = "headLampStatus";
+	public static final String KEY_ACC_PEDAL_POSITION = "accPedalPosition";
+	public static final String KEY_STEERING_WHEEL_ANGLE = "steeringWheelAngle";
+	public static final String KEY_E_CALL_INFO = "eCallInfo";
+	public static final String KEY_AIRBAG_STATUS = "airbagStatus";
+	public static final String KEY_EMERGENCY_EVENT = "emergencyEvent";
+	public static final String KEY_CLUSTER_MODE_STATUS = "clusterModeStatus";
+	public static final String KEY_MY_KEY = "myKey";
+
+	/**
+	 * Constructs a new UnsubscribeVehicleDataResponse object
+	 */
+    public UnsubscribeVehicleDataResponse() {
+        super(FunctionID.UNSUBSCRIBE_VEHICLE_DATA.toString());
+    }
+
+	/**
+	 * Constructs a new UnsubscribeVehicleDataResponse object indicated by the Hashtable
+	 * parameter
+	 * <p>
+	 * 
+	 * @param hash
+	 *            The Hashtable to use
+	 */
+    public UnsubscribeVehicleDataResponse(Hashtable<String, Object> hash) {
+        super(hash);
+    }
+    /**
+     * Sets Gps
+     * @param gps
+     */
+    public void setGps(VehicleDataResult gps) {
+        if (gps != null) {
+            parameters.put(KEY_GPS, gps);
+        } else {
+        	parameters.remove(KEY_GPS);
+        }
+    }
+    /**
+     * Gets Gps
+     * @return VehicleDataResult
+     */
+    @SuppressWarnings("unchecked")
+    public VehicleDataResult getGps() {
+    	Object obj = parameters.get(KEY_GPS);
+        if (obj instanceof VehicleDataResult) {
+            return (VehicleDataResult) obj;
+        } else if (obj instanceof Hashtable) {
+        	try {
+        		return new VehicleDataResult((Hashtable<String, Object>) obj);
+            } catch (Exception e) {
+            	SdlLog.e("Failed to parse " + getClass().getSimpleName() + "." + KEY_GPS, e);
+            }
+        }
+        return null;
+    }
+    /**
+     * Sets Speed
+     * @param speed
+     */
+    public void setSpeed(VehicleDataResult speed) {
+        if (speed != null) {
+            parameters.put(KEY_SPEED, speed);
+        } else {
+        	parameters.remove(KEY_SPEED);
+        }
+    }
+    /**
+     * Gets Speed
+     * @return VehicleDataResult
+     */
+    @SuppressWarnings("unchecked")
+    public VehicleDataResult getSpeed() {
+    	Object obj = parameters.get(KEY_SPEED);
+        if (obj instanceof VehicleDataResult) {
+            return (VehicleDataResult) obj;
+        } else if (obj instanceof Hashtable) {
+        	try {
+        		return new VehicleDataResult((Hashtable<String, Object>) obj);
+            } catch (Exception e) {
+            	SdlLog.e("Failed to parse " + getClass().getSimpleName() + "." + KEY_SPEED, e);
+            }
+        }
+        return null;
+    }
+    /**
+     * Sets rpm
+     * @param rpm
+     */
+    public void setRpm(VehicleDataResult rpm) {
+        if (rpm != null) {
+            parameters.put(KEY_RPM, rpm);
+        } else {
+        	parameters.remove(KEY_RPM);
+        }
+    }
+    /**
+     * Gets rpm
+     * @return VehicleDataResult
+     */
+    @SuppressWarnings("unchecked")
+    public VehicleDataResult getRpm() {
+    	Object obj = parameters.get(KEY_RPM);
+        if (obj instanceof VehicleDataResult) {
+            return (VehicleDataResult) obj;
+        } else if (obj instanceof Hashtable) {
+        	try {
+        		return new VehicleDataResult((Hashtable<String, Object>) obj);
+            } catch (Exception e) {
+            	SdlLog.e("Failed to parse " + getClass().getSimpleName() + "." + KEY_RPM, e);
+            }
+        }
+        return null;
+    }
+    /**
+     * Sets Fuel Level
+     * @param fuelLevel
+     */
+    public void setFuelLevel(VehicleDataResult fuelLevel) {
+        if (fuelLevel != null) {
+            parameters.put(KEY_FUEL_LEVEL, fuelLevel);
+        } else {
+        	parameters.remove(KEY_FUEL_LEVEL);
+        }
+    }
+    /**
+     * Gets Fuel Level
+     * @return VehicleDataResult
+     */
+    @SuppressWarnings("unchecked")
+    public VehicleDataResult getFuelLevel() {
+    	Object obj = parameters.get(KEY_FUEL_LEVEL);
+        if (obj instanceof VehicleDataResult) {
+            return (VehicleDataResult) obj;
+        } else if (obj instanceof Hashtable) {
+        	try {
+        		return new VehicleDataResult((Hashtable<String, Object>) obj);
+            } catch (Exception e) {
+            	SdlLog.e("Failed to parse " + getClass().getSimpleName() + "." + KEY_FUEL_LEVEL, e);
+            }
+        }
+        return null;
+    }
+    /**
+     * Sets Fuel Level State
+     * @param fuelLevel_State
+     */
+    @Deprecated
+    public void setFuelLevel_State(VehicleDataResult fuelLevel_State) {
+        setFuelLevel(fuelLevel_State);
+    }
+    /**
+     * Gets Fuel Level State
+     * @return VehicleDataResult
+     */
+    @Deprecated
     public VehicleDataResult getFuelLevel_State() {
-<<<<<<< HEAD
-        Object obj = parameters.get(KEY_FUEL_LEVEL_STATE);
-        if (obj instanceof VehicleDataResult) {
-            return (VehicleDataResult) obj;
-        } else if (obj instanceof Hashtable) {
-            try {
-                return new VehicleDataResult((Hashtable<String, Object>) obj);
-            } catch (Exception e) {
-                SdlLog.e("Failed to parse " + getClass().getSimpleName() + "." + KEY_FUEL_LEVEL_STATE, e);
-            }
-        }
-        return null;
-=======
         return getFuelLevelState();
->>>>>>> e272dadf
-    }
-    /**
-     * Sets Fuel Level State
-     * @param fuelLevel_State
-     */
-    public void setFuelLevelState(VehicleDataResult fuelLevelState) {
-        if (fuelLevelState != null) {
-            parameters.put(KEY_FUEL_LEVEL_STATE, fuelLevelState);
-        } else {
-            parameters.remove(KEY_FUEL_LEVEL_STATE);
-        }
-    }
-    /**
-     * Gets Fuel Level State
-     * @return VehicleDataResult
-     */
-    @SuppressWarnings("unchecked")
-    public VehicleDataResult getFuelLevelState() {
-        Object obj = parameters.get(KEY_FUEL_LEVEL_STATE);
-        if (obj instanceof VehicleDataResult) {
-            return (VehicleDataResult) obj;
-        } else if (obj instanceof Hashtable) {
-            return new VehicleDataResult((Hashtable<String, Object>) obj);
-        }
-        return null;
-    }
-    /**
-     * Sets Instant Fuel Comsumption
-     * @param instantFuelConsumption
-     */
-    public void setInstantFuelConsumption(VehicleDataResult instantFuelConsumption) {
-        if (instantFuelConsumption != null) {
-            parameters.put(KEY_INSTANT_FUEL_CONSUMPTION, instantFuelConsumption);
-        } else {
-        	parameters.remove(KEY_INSTANT_FUEL_CONSUMPTION);
-        }
-    }
-    /**
-     * Gets Instant Fuel Comsumption
-     * @return VehicleDataResult
-     */
-    @SuppressWarnings("unchecked")
-    public VehicleDataResult getInstantFuelConsumption() {
-    	Object obj = parameters.get(KEY_INSTANT_FUEL_CONSUMPTION);
-        if (obj instanceof VehicleDataResult) {
-            return (VehicleDataResult) obj;
-        } else if (obj instanceof Hashtable) {
-        	try {
-        		return new VehicleDataResult((Hashtable<String, Object>) obj);
-            } catch (Exception e) {
-            	SdlLog.e("Failed to parse " + getClass().getSimpleName() + "." + KEY_INSTANT_FUEL_CONSUMPTION, e);
-            }
-        }
-        return null;
-    }
-    /**
-     * Sets External Temperature
-     * @param externalTemperature
-     */
-    public void setExternalTemperature(VehicleDataResult externalTemperature) {
-        if (externalTemperature != null) {
-            parameters.put(KEY_EXTERNAL_TEMPERATURE, externalTemperature);
-        } else {
-        	parameters.remove(KEY_EXTERNAL_TEMPERATURE);
-        }
-    }
-    /**
-     * Gets External Temperature
-     * @return VehicleDataResult
-     */
-    @SuppressWarnings("unchecked")
-    public VehicleDataResult getExternalTemperature() {
-    	Object obj = parameters.get(KEY_EXTERNAL_TEMPERATURE);
-        if (obj instanceof VehicleDataResult) {
-            return (VehicleDataResult) obj;
-        } else if (obj instanceof Hashtable) {
-        	try {
-        		return new VehicleDataResult((Hashtable<String, Object>) obj);
-            } catch (Exception e) {
-            	SdlLog.e("Failed to parse " + getClass().getSimpleName() + "." + KEY_EXTERNAL_TEMPERATURE, e);
-            }
-        }
-        return null;
-    }
-    /**
-     * Gets currently selected gear data
-     * @param prndl
-     */
-    public void setPrndl(VehicleDataResult prndl) {
-        if (prndl != null) {
-            parameters.put(KEY_PRNDL, prndl);
-        } else {
-        	parameters.remove(KEY_PRNDL);
-        }
-    }
-    /**
-     * Gets currently selected gear data
-     * @return VehicleDataResult
-     */
-    @SuppressWarnings("unchecked")
-    public VehicleDataResult getPrndl() {
-    	Object obj = parameters.get(KEY_PRNDL);
-        if (obj instanceof VehicleDataResult) {
-            return (VehicleDataResult) obj;
-        } else if (obj instanceof Hashtable) {
-        	try {
-        		return new VehicleDataResult((Hashtable<String, Object>) obj);
-            } catch (Exception e) {
-            	SdlLog.e("Failed to parse " + getClass().getSimpleName() + "." + KEY_PRNDL, e);
-            }
-        }
-        return null;
-    }
-    /**
-     * Sets Tire Pressure
-     * @param tirePressure
-     */
-    public void setTirePressure(VehicleDataResult tirePressure) {
-        if (tirePressure != null) {
-            parameters.put(KEY_TIRE_PRESSURE, tirePressure);
-        } else {
-        	parameters.remove(KEY_TIRE_PRESSURE);
-        }
-    }
-    /**
-     * Gets Tire Pressure
-     * @return VehicleDataResult
-     */
-    @SuppressWarnings("unchecked")
-    public VehicleDataResult getTirePressure() {
-    	Object obj = parameters.get(KEY_TIRE_PRESSURE);
-        if (obj instanceof VehicleDataResult) {
-            return (VehicleDataResult) obj;
-        } else if (obj instanceof Hashtable) {
-        	try {
-        		return new VehicleDataResult((Hashtable<String, Object>) obj);
-            } catch (Exception e) {
-            	SdlLog.e("Failed to parse " + getClass().getSimpleName() + "." + KEY_TIRE_PRESSURE, e);
-            }
-        }
-        return null;
-    }
-    /**
-     * Sets Odometer
-     * @param odometer
-     */
-    public void setOdometer(VehicleDataResult odometer) {
-        if (odometer != null) {
-            parameters.put(KEY_ODOMETER, odometer);
-        } else {
-        	parameters.remove(KEY_ODOMETER);
-        }
-    }
-    /**
-     * Gets Odometer
-     * @return VehicleDataResult
-     */
-    @SuppressWarnings("unchecked")
-    public VehicleDataResult getOdometer() {
-    	Object obj = parameters.get(KEY_ODOMETER);
-        if (obj instanceof VehicleDataResult) {
-            return (VehicleDataResult) obj;
-        } else if (obj instanceof Hashtable) {
-        	try {
-        		return new VehicleDataResult((Hashtable<String, Object>) obj);
-            } catch (Exception e) {
-            	SdlLog.e("Failed to parse " + getClass().getSimpleName() + "." + KEY_ODOMETER, e);
-            }
-        }
-        return null;
-    }
-    /**
-     * Sets Belt Status
-     * @param beltStatus
-     */
-    public void setBeltStatus(VehicleDataResult beltStatus) {
-        if (beltStatus != null) {
-            parameters.put(KEY_BELT_STATUS, beltStatus);
-        } else {
-        	parameters.remove(KEY_BELT_STATUS);
-        }
-    }
-    /**
-     * Gets Belt Status
-     * @return VehicleDataResult
-     */
-    @SuppressWarnings("unchecked")
-    public VehicleDataResult getBeltStatus() {
-    	Object obj = parameters.get(KEY_BELT_STATUS);
-        if (obj instanceof VehicleDataResult) {
-            return (VehicleDataResult) obj;
-        } else if (obj instanceof Hashtable) {
-        	try {
-        		return new VehicleDataResult((Hashtable<String, Object>) obj);
-            } catch (Exception e) {
-            	SdlLog.e("Failed to parse " + getClass().getSimpleName() + "." + KEY_BELT_STATUS, e);
-            }
-        }
-        return null;
-    }
-    /**
-     * Sets Body Information
-     * @param bodyInformation
-     */
-    public void setBodyInformation(VehicleDataResult bodyInformation) {
-        if (bodyInformation != null) {
-            parameters.put(KEY_BODY_INFORMATION, bodyInformation);
-        } else {
-        	parameters.remove(KEY_BODY_INFORMATION);
-        }
-    }
-    /**
-     * Gets Body Information
-     * @return VehicleDataResult
-     */
-    @SuppressWarnings("unchecked")
-    public VehicleDataResult getBodyInformation() {
-    	Object obj = parameters.get(KEY_BODY_INFORMATION);
-        if (obj instanceof VehicleDataResult) {
-            return (VehicleDataResult) obj;
-        } else if (obj instanceof Hashtable) {
-        	try {
-        		return new VehicleDataResult((Hashtable<String, Object>) obj);
-            } catch (Exception e) {
-            	SdlLog.e("Failed to parse " + getClass().getSimpleName() + "." + KEY_BODY_INFORMATION, e);
-            }
-        }
-        return null;
-    }
-    /**
-     * Sets Device Status
-     * @param deviceStatus
-     */
-    public void setDeviceStatus(VehicleDataResult deviceStatus) {
-        if (deviceStatus != null) {
-            parameters.put(KEY_DEVICE_STATUS, deviceStatus);
-        } else {
-        	parameters.remove(KEY_DEVICE_STATUS);
-        }
-    }
-    /**
-     * Gets Device Status
-     * @return VehicleDataResult
-     */
-    @SuppressWarnings("unchecked")
-    public VehicleDataResult getDeviceStatus() {
-    	Object obj = parameters.get(KEY_DEVICE_STATUS);
-        if (obj instanceof VehicleDataResult) {
-            return (VehicleDataResult) obj;
-        } else if (obj instanceof Hashtable) {
-        	try {
-        		return new VehicleDataResult((Hashtable<String, Object>) obj);
-            } catch (Exception e) {
-            	SdlLog.e("Failed to parse " + getClass().getSimpleName() + "." + KEY_DEVICE_STATUS, e);
-            }
-        }
-        return null;
-    }
-    /**
-     * Sets Driver Braking
-     * @param driverBraking
-     */
-    public void setDriverBraking(VehicleDataResult driverBraking) {
-        if (driverBraking != null) {
-            parameters.put(KEY_DRIVER_BRAKING, driverBraking);
-        } else {
-        	parameters.remove(KEY_DRIVER_BRAKING);
-        }
-    }
-    /**
-     * Gets Driver Braking
-     * @return VehicleDataResult
-     */
-    @SuppressWarnings("unchecked")
-    public VehicleDataResult getDriverBraking() {
-    	Object obj = parameters.get(KEY_DRIVER_BRAKING);
-        if (obj instanceof VehicleDataResult) {
-            return (VehicleDataResult) obj;
-        } else if (obj instanceof Hashtable) {
-        	try {
-        		return new VehicleDataResult((Hashtable<String, Object>) obj);
-            } catch (Exception e) {
-            	SdlLog.e("Failed to parse " + getClass().getSimpleName() + "." + KEY_DRIVER_BRAKING, e);
-            }
-        }
-        return null;
-    }
-    /**
-     * Sets Wiper Status
-     * @param wiperStatus
-     */
-    public void setWiperStatus(VehicleDataResult wiperStatus) {
-        if (wiperStatus != null) {
-            parameters.put(KEY_WIPER_STATUS, wiperStatus);
-        } else {
-        	parameters.remove(KEY_WIPER_STATUS);
-        }
-    }
-    /**
-     * Gets Wiper Status
-     * @return VehicleDataResult
-     */
-    @SuppressWarnings("unchecked")
-    public VehicleDataResult getWiperStatus() {
-    	Object obj = parameters.get(KEY_WIPER_STATUS);
-        if (obj instanceof VehicleDataResult) {
-            return (VehicleDataResult) obj;
-        } else if (obj instanceof Hashtable) {
-        	try {
-        		return new VehicleDataResult((Hashtable<String, Object>) obj);
-            } catch (Exception e) {
-            	SdlLog.e("Failed to parse " + getClass().getSimpleName() + "." + KEY_WIPER_STATUS, e);
-            }
-        }
-        return null;
-    }
-    /**
-     * Sets Head Lamp Status
-     * @param headLampStatus
-     */
-    public void setHeadLampStatus(VehicleDataResult headLampStatus) {
-        if (headLampStatus != null) {
-            parameters.put(KEY_HEAD_LAMP_STATUS, headLampStatus);
-        } else {
-        	parameters.remove(KEY_HEAD_LAMP_STATUS);
-        }
-    }
-    /**
-     * Gets Head Lamp Status
-     * @return VehicleDataResult
-     */
-    @SuppressWarnings("unchecked")
-    public VehicleDataResult getHeadLampStatus() {
-    	Object obj = parameters.get(KEY_HEAD_LAMP_STATUS);
-        if (obj instanceof VehicleDataResult) {
-            return (VehicleDataResult) obj;
-        } else if (obj instanceof Hashtable) {
-        	try {
-        		return new VehicleDataResult((Hashtable<String, Object>) obj);
-            } catch (Exception e) {
-            	SdlLog.e("Failed to parse " + getClass().getSimpleName() + "." + KEY_HEAD_LAMP_STATUS, e);
-            }
-        }
-        return null;
-    }
-    /**
-     * Sets Engine Torque
-     * @param engineTorque
-     */
-    public void setEngineTorque(VehicleDataResult engineTorque) {
-        if (engineTorque != null) {
-            parameters.put(KEY_ENGINE_TORQUE, engineTorque);
-        } else {
-        	parameters.remove(KEY_ENGINE_TORQUE);
-        }
-    }
-    /**
-     * Gets Engine Torque
-     * @return VehicleDataResult
-     */
-    @SuppressWarnings("unchecked")
-    public VehicleDataResult getEngineTorque() {
-    	Object obj = parameters.get(KEY_ENGINE_TORQUE);
-        if (obj instanceof VehicleDataResult) {
-            return (VehicleDataResult) obj;
-        } else if (obj instanceof Hashtable) {
-        	try {
-        		return new VehicleDataResult((Hashtable<String, Object>) obj);
-            } catch (Exception e) {
-            	SdlLog.e("Failed to parse " + getClass().getSimpleName() + "." + KEY_ENGINE_TORQUE, e);
-            }
-        }
-        return null;
-    }
-    /**
-     * Sets AccPedal Position
-     * @param accPedalPosition
-     */
-    public void setAccPedalPosition(VehicleDataResult accPedalPosition) {
-        if (accPedalPosition != null) {
-            parameters.put(KEY_ACC_PEDAL_POSITION, accPedalPosition);
-        } else {
-        	parameters.remove(KEY_ACC_PEDAL_POSITION);
-        }
-    }
-    /**
-     * Gets AccPedal Position
-     * @return VehicleDataResult
-     */
-    @SuppressWarnings("unchecked")
-    public VehicleDataResult getAccPedalPosition() {
-    	Object obj = parameters.get(KEY_ACC_PEDAL_POSITION);
-        if (obj instanceof VehicleDataResult) {
-            return (VehicleDataResult) obj;
-        } else if (obj instanceof Hashtable) {
-        	try {
-        		return new VehicleDataResult((Hashtable<String, Object>) obj);
-            } catch (Exception e) {
-            	SdlLog.e("Failed to parse " + getClass().getSimpleName() + "." + KEY_ACC_PEDAL_POSITION, e);
-            }
-        }
-        return null;
-    }  
-    
-    public void setSteeringWheelAngle(VehicleDataResult steeringWheelAngle) {
-        if (steeringWheelAngle != null) {
-            parameters.put(KEY_STEERING_WHEEL_ANGLE, steeringWheelAngle);
-        } else {
-        	parameters.remove(KEY_STEERING_WHEEL_ANGLE);
-        }
-    }
-
-    @SuppressWarnings("unchecked")
-    public VehicleDataResult getSteeringWheelAngle() {
-    	Object obj = parameters.get(KEY_STEERING_WHEEL_ANGLE);
-        if (obj instanceof VehicleDataResult) {
-            return (VehicleDataResult) obj;
-        } else if (obj instanceof Hashtable) {
-        	try {
-        		return new VehicleDataResult((Hashtable<String, Object>) obj);
-            } catch (Exception e) {
-            	SdlLog.e("Failed to parse " + getClass().getSimpleName() + "." + KEY_STEERING_WHEEL_ANGLE, e);
-            }
-        }
-        return null;
-    }    
-    
-    public void setECallInfo(VehicleDataResult eCallInfo) {
-        if (eCallInfo != null) {
-            parameters.put(KEY_E_CALL_INFO, eCallInfo);
-        } else {
-        	parameters.remove(KEY_E_CALL_INFO);
-        }
-    }
-    @SuppressWarnings("unchecked")
-    public VehicleDataResult getECallInfo() {
-    	Object obj = parameters.get(KEY_E_CALL_INFO);
-        if (obj instanceof VehicleDataResult) {
-            return (VehicleDataResult) obj;
-        } else if (obj instanceof Hashtable) {
-        	try {
-        		return new VehicleDataResult((Hashtable<String, Object>) obj);
-            } catch (Exception e) {
-            	SdlLog.e("Failed to parse " + getClass().getSimpleName() + "." + KEY_E_CALL_INFO, e);
-            }
-        }
-        return null;
-    }
-    public void setAirbagStatus(VehicleDataResult airbagStatus) {
-        if (airbagStatus != null) {
-            parameters.put(KEY_AIRBAG_STATUS, airbagStatus);
-        } else {
-        	parameters.remove(KEY_AIRBAG_STATUS);
-        }
-    }
-    @SuppressWarnings("unchecked")
-    public VehicleDataResult getAirbagStatus() {
-    	Object obj = parameters.get(KEY_AIRBAG_STATUS);
-        if (obj instanceof VehicleDataResult) {
-            return (VehicleDataResult) obj;
-        } else if (obj instanceof Hashtable) {
-        	try {
-        		return new VehicleDataResult((Hashtable<String, Object>) obj);
-            } catch (Exception e) {
-            	SdlLog.e("Failed to parse " + getClass().getSimpleName() + "." + KEY_AIRBAG_STATUS, e);
-            }
-        }
-        return null;
-    }
-    public void setEmergencyEvent(VehicleDataResult emergencyEvent) {
-        if (emergencyEvent != null) {
-            parameters.put(KEY_EMERGENCY_EVENT, emergencyEvent);
-        } else {
-        	parameters.remove(KEY_EMERGENCY_EVENT);
-        }
-    }
-    @SuppressWarnings("unchecked")
-    public VehicleDataResult getEmergencyEvent() {
-    	Object obj = parameters.get(KEY_EMERGENCY_EVENT);
-        if (obj instanceof VehicleDataResult) {
-            return (VehicleDataResult) obj;
-        } else if (obj instanceof Hashtable) {
-        	try {
-        		return new VehicleDataResult((Hashtable<String, Object>) obj);
-            } catch (Exception e) {
-            	SdlLog.e("Failed to parse " + getClass().getSimpleName() + "." + KEY_EMERGENCY_EVENT, e);
-            }
-        }
-        return null;
-    }
-    public void setClusterModeStatus(VehicleDataResult clusterModeStatus) {
-        if (clusterModeStatus != null) {
-            parameters.put(KEY_CLUSTER_MODE_STATUS, clusterModeStatus);
-        } else {
-        	parameters.remove(KEY_CLUSTER_MODE_STATUS);
-        }
-    }
-    @SuppressWarnings("unchecked")
-    public VehicleDataResult getClusterModeStatus() {
-    	Object obj = parameters.get(KEY_CLUSTER_MODE_STATUS);
-        if (obj instanceof VehicleDataResult) {
-            return (VehicleDataResult) obj;
-        } else if (obj instanceof Hashtable) {
-        	try {
-        		return new VehicleDataResult((Hashtable<String, Object>) obj);
-            } catch (Exception e) {
-            	SdlLog.e("Failed to parse " + getClass().getSimpleName() + "." + KEY_CLUSTER_MODE_STATUS, e);
-            }
-        }
-        return null;
-    }
-    public void setMyKey(VehicleDataResult myKey) {
-        if (myKey != null) {
-            parameters.put(KEY_MY_KEY, myKey);
-        } else {
-        	parameters.remove(KEY_MY_KEY);
-        }
-    }
-    @SuppressWarnings("unchecked")
-    public VehicleDataResult getMyKey() {
-    	Object obj = parameters.get(KEY_MY_KEY);
-        if (obj instanceof VehicleDataResult) {
-            return (VehicleDataResult) obj;
-        } else if (obj instanceof Hashtable) {
-        	try {
-        		return new VehicleDataResult((Hashtable<String, Object>) obj);
-            } catch (Exception e) {
-            	SdlLog.e("Failed to parse " + getClass().getSimpleName() + "." + KEY_MY_KEY, e);
-            }
-        }
-        return null;
-    }     
-}
+    }
+    /**
+     * Sets Fuel Level State
+     * @param fuelLevel_State
+     */
+    public void setFuelLevelState(VehicleDataResult fuelLevelState) {
+        if (fuelLevelState != null) {
+            parameters.put(KEY_FUEL_LEVEL_STATE, fuelLevelState);
+        } else {
+            parameters.remove(KEY_FUEL_LEVEL_STATE);
+        }
+    }
+    /**
+     * Gets Fuel Level State
+     * @return VehicleDataResult
+     */
+    @SuppressWarnings("unchecked")
+    public VehicleDataResult getFuelLevelState() {
+        Object obj = parameters.get(KEY_FUEL_LEVEL_STATE);
+        if (obj instanceof VehicleDataResult) {
+            return (VehicleDataResult) obj;
+        } else if (obj instanceof Hashtable) {
+            return new VehicleDataResult((Hashtable<String, Object>) obj);
+        }
+        return null;
+    }
+    /**
+     * Sets Instant Fuel Comsumption
+     * @param instantFuelConsumption
+     */
+    public void setInstantFuelConsumption(VehicleDataResult instantFuelConsumption) {
+        if (instantFuelConsumption != null) {
+            parameters.put(KEY_INSTANT_FUEL_CONSUMPTION, instantFuelConsumption);
+        } else {
+        	parameters.remove(KEY_INSTANT_FUEL_CONSUMPTION);
+        }
+    }
+    /**
+     * Gets Instant Fuel Comsumption
+     * @return VehicleDataResult
+     */
+    @SuppressWarnings("unchecked")
+    public VehicleDataResult getInstantFuelConsumption() {
+    	Object obj = parameters.get(KEY_INSTANT_FUEL_CONSUMPTION);
+        if (obj instanceof VehicleDataResult) {
+            return (VehicleDataResult) obj;
+        } else if (obj instanceof Hashtable) {
+        	try {
+        		return new VehicleDataResult((Hashtable<String, Object>) obj);
+            } catch (Exception e) {
+            	SdlLog.e("Failed to parse " + getClass().getSimpleName() + "." + KEY_INSTANT_FUEL_CONSUMPTION, e);
+            }
+        }
+        return null;
+    }
+    /**
+     * Sets External Temperature
+     * @param externalTemperature
+     */
+    public void setExternalTemperature(VehicleDataResult externalTemperature) {
+        if (externalTemperature != null) {
+            parameters.put(KEY_EXTERNAL_TEMPERATURE, externalTemperature);
+        } else {
+        	parameters.remove(KEY_EXTERNAL_TEMPERATURE);
+        }
+    }
+    /**
+     * Gets External Temperature
+     * @return VehicleDataResult
+     */
+    @SuppressWarnings("unchecked")
+    public VehicleDataResult getExternalTemperature() {
+    	Object obj = parameters.get(KEY_EXTERNAL_TEMPERATURE);
+        if (obj instanceof VehicleDataResult) {
+            return (VehicleDataResult) obj;
+        } else if (obj instanceof Hashtable) {
+        	try {
+        		return new VehicleDataResult((Hashtable<String, Object>) obj);
+            } catch (Exception e) {
+            	SdlLog.e("Failed to parse " + getClass().getSimpleName() + "." + KEY_EXTERNAL_TEMPERATURE, e);
+            }
+        }
+        return null;
+    }
+    /**
+     * Gets currently selected gear data
+     * @param prndl
+     */
+    public void setPrndl(VehicleDataResult prndl) {
+        if (prndl != null) {
+            parameters.put(KEY_PRNDL, prndl);
+        } else {
+        	parameters.remove(KEY_PRNDL);
+        }
+    }
+    /**
+     * Gets currently selected gear data
+     * @return VehicleDataResult
+     */
+    @SuppressWarnings("unchecked")
+    public VehicleDataResult getPrndl() {
+    	Object obj = parameters.get(KEY_PRNDL);
+        if (obj instanceof VehicleDataResult) {
+            return (VehicleDataResult) obj;
+        } else if (obj instanceof Hashtable) {
+        	try {
+        		return new VehicleDataResult((Hashtable<String, Object>) obj);
+            } catch (Exception e) {
+            	SdlLog.e("Failed to parse " + getClass().getSimpleName() + "." + KEY_PRNDL, e);
+            }
+        }
+        return null;
+    }
+    /**
+     * Sets Tire Pressure
+     * @param tirePressure
+     */
+    public void setTirePressure(VehicleDataResult tirePressure) {
+        if (tirePressure != null) {
+            parameters.put(KEY_TIRE_PRESSURE, tirePressure);
+        } else {
+        	parameters.remove(KEY_TIRE_PRESSURE);
+        }
+    }
+    /**
+     * Gets Tire Pressure
+     * @return VehicleDataResult
+     */
+    @SuppressWarnings("unchecked")
+    public VehicleDataResult getTirePressure() {
+    	Object obj = parameters.get(KEY_TIRE_PRESSURE);
+        if (obj instanceof VehicleDataResult) {
+            return (VehicleDataResult) obj;
+        } else if (obj instanceof Hashtable) {
+        	try {
+        		return new VehicleDataResult((Hashtable<String, Object>) obj);
+            } catch (Exception e) {
+            	SdlLog.e("Failed to parse " + getClass().getSimpleName() + "." + KEY_TIRE_PRESSURE, e);
+            }
+        }
+        return null;
+    }
+    /**
+     * Sets Odometer
+     * @param odometer
+     */
+    public void setOdometer(VehicleDataResult odometer) {
+        if (odometer != null) {
+            parameters.put(KEY_ODOMETER, odometer);
+        } else {
+        	parameters.remove(KEY_ODOMETER);
+        }
+    }
+    /**
+     * Gets Odometer
+     * @return VehicleDataResult
+     */
+    @SuppressWarnings("unchecked")
+    public VehicleDataResult getOdometer() {
+    	Object obj = parameters.get(KEY_ODOMETER);
+        if (obj instanceof VehicleDataResult) {
+            return (VehicleDataResult) obj;
+        } else if (obj instanceof Hashtable) {
+        	try {
+        		return new VehicleDataResult((Hashtable<String, Object>) obj);
+            } catch (Exception e) {
+            	SdlLog.e("Failed to parse " + getClass().getSimpleName() + "." + KEY_ODOMETER, e);
+            }
+        }
+        return null;
+    }
+    /**
+     * Sets Belt Status
+     * @param beltStatus
+     */
+    public void setBeltStatus(VehicleDataResult beltStatus) {
+        if (beltStatus != null) {
+            parameters.put(KEY_BELT_STATUS, beltStatus);
+        } else {
+        	parameters.remove(KEY_BELT_STATUS);
+        }
+    }
+    /**
+     * Gets Belt Status
+     * @return VehicleDataResult
+     */
+    @SuppressWarnings("unchecked")
+    public VehicleDataResult getBeltStatus() {
+    	Object obj = parameters.get(KEY_BELT_STATUS);
+        if (obj instanceof VehicleDataResult) {
+            return (VehicleDataResult) obj;
+        } else if (obj instanceof Hashtable) {
+        	try {
+        		return new VehicleDataResult((Hashtable<String, Object>) obj);
+            } catch (Exception e) {
+            	SdlLog.e("Failed to parse " + getClass().getSimpleName() + "." + KEY_BELT_STATUS, e);
+            }
+        }
+        return null;
+    }
+    /**
+     * Sets Body Information
+     * @param bodyInformation
+     */
+    public void setBodyInformation(VehicleDataResult bodyInformation) {
+        if (bodyInformation != null) {
+            parameters.put(KEY_BODY_INFORMATION, bodyInformation);
+        } else {
+        	parameters.remove(KEY_BODY_INFORMATION);
+        }
+    }
+    /**
+     * Gets Body Information
+     * @return VehicleDataResult
+     */
+    @SuppressWarnings("unchecked")
+    public VehicleDataResult getBodyInformation() {
+    	Object obj = parameters.get(KEY_BODY_INFORMATION);
+        if (obj instanceof VehicleDataResult) {
+            return (VehicleDataResult) obj;
+        } else if (obj instanceof Hashtable) {
+        	try {
+        		return new VehicleDataResult((Hashtable<String, Object>) obj);
+            } catch (Exception e) {
+            	SdlLog.e("Failed to parse " + getClass().getSimpleName() + "." + KEY_BODY_INFORMATION, e);
+            }
+        }
+        return null;
+    }
+    /**
+     * Sets Device Status
+     * @param deviceStatus
+     */
+    public void setDeviceStatus(VehicleDataResult deviceStatus) {
+        if (deviceStatus != null) {
+            parameters.put(KEY_DEVICE_STATUS, deviceStatus);
+        } else {
+        	parameters.remove(KEY_DEVICE_STATUS);
+        }
+    }
+    /**
+     * Gets Device Status
+     * @return VehicleDataResult
+     */
+    @SuppressWarnings("unchecked")
+    public VehicleDataResult getDeviceStatus() {
+    	Object obj = parameters.get(KEY_DEVICE_STATUS);
+        if (obj instanceof VehicleDataResult) {
+            return (VehicleDataResult) obj;
+        } else if (obj instanceof Hashtable) {
+        	try {
+        		return new VehicleDataResult((Hashtable<String, Object>) obj);
+            } catch (Exception e) {
+            	SdlLog.e("Failed to parse " + getClass().getSimpleName() + "." + KEY_DEVICE_STATUS, e);
+            }
+        }
+        return null;
+    }
+    /**
+     * Sets Driver Braking
+     * @param driverBraking
+     */
+    public void setDriverBraking(VehicleDataResult driverBraking) {
+        if (driverBraking != null) {
+            parameters.put(KEY_DRIVER_BRAKING, driverBraking);
+        } else {
+        	parameters.remove(KEY_DRIVER_BRAKING);
+        }
+    }
+    /**
+     * Gets Driver Braking
+     * @return VehicleDataResult
+     */
+    @SuppressWarnings("unchecked")
+    public VehicleDataResult getDriverBraking() {
+    	Object obj = parameters.get(KEY_DRIVER_BRAKING);
+        if (obj instanceof VehicleDataResult) {
+            return (VehicleDataResult) obj;
+        } else if (obj instanceof Hashtable) {
+        	try {
+        		return new VehicleDataResult((Hashtable<String, Object>) obj);
+            } catch (Exception e) {
+            	SdlLog.e("Failed to parse " + getClass().getSimpleName() + "." + KEY_DRIVER_BRAKING, e);
+            }
+        }
+        return null;
+    }
+    /**
+     * Sets Wiper Status
+     * @param wiperStatus
+     */
+    public void setWiperStatus(VehicleDataResult wiperStatus) {
+        if (wiperStatus != null) {
+            parameters.put(KEY_WIPER_STATUS, wiperStatus);
+        } else {
+        	parameters.remove(KEY_WIPER_STATUS);
+        }
+    }
+    /**
+     * Gets Wiper Status
+     * @return VehicleDataResult
+     */
+    @SuppressWarnings("unchecked")
+    public VehicleDataResult getWiperStatus() {
+    	Object obj = parameters.get(KEY_WIPER_STATUS);
+        if (obj instanceof VehicleDataResult) {
+            return (VehicleDataResult) obj;
+        } else if (obj instanceof Hashtable) {
+        	try {
+        		return new VehicleDataResult((Hashtable<String, Object>) obj);
+            } catch (Exception e) {
+            	SdlLog.e("Failed to parse " + getClass().getSimpleName() + "." + KEY_WIPER_STATUS, e);
+            }
+        }
+        return null;
+    }
+    /**
+     * Sets Head Lamp Status
+     * @param headLampStatus
+     */
+    public void setHeadLampStatus(VehicleDataResult headLampStatus) {
+        if (headLampStatus != null) {
+            parameters.put(KEY_HEAD_LAMP_STATUS, headLampStatus);
+        } else {
+        	parameters.remove(KEY_HEAD_LAMP_STATUS);
+        }
+    }
+    /**
+     * Gets Head Lamp Status
+     * @return VehicleDataResult
+     */
+    @SuppressWarnings("unchecked")
+    public VehicleDataResult getHeadLampStatus() {
+    	Object obj = parameters.get(KEY_HEAD_LAMP_STATUS);
+        if (obj instanceof VehicleDataResult) {
+            return (VehicleDataResult) obj;
+        } else if (obj instanceof Hashtable) {
+        	try {
+        		return new VehicleDataResult((Hashtable<String, Object>) obj);
+            } catch (Exception e) {
+            	SdlLog.e("Failed to parse " + getClass().getSimpleName() + "." + KEY_HEAD_LAMP_STATUS, e);
+            }
+        }
+        return null;
+    }
+    /**
+     * Sets Engine Torque
+     * @param engineTorque
+     */
+    public void setEngineTorque(VehicleDataResult engineTorque) {
+        if (engineTorque != null) {
+            parameters.put(KEY_ENGINE_TORQUE, engineTorque);
+        } else {
+        	parameters.remove(KEY_ENGINE_TORQUE);
+        }
+    }
+    /**
+     * Gets Engine Torque
+     * @return VehicleDataResult
+     */
+    @SuppressWarnings("unchecked")
+    public VehicleDataResult getEngineTorque() {
+    	Object obj = parameters.get(KEY_ENGINE_TORQUE);
+        if (obj instanceof VehicleDataResult) {
+            return (VehicleDataResult) obj;
+        } else if (obj instanceof Hashtable) {
+        	try {
+        		return new VehicleDataResult((Hashtable<String, Object>) obj);
+            } catch (Exception e) {
+            	SdlLog.e("Failed to parse " + getClass().getSimpleName() + "." + KEY_ENGINE_TORQUE, e);
+            }
+        }
+        return null;
+    }
+    /**
+     * Sets AccPedal Position
+     * @param accPedalPosition
+     */
+    public void setAccPedalPosition(VehicleDataResult accPedalPosition) {
+        if (accPedalPosition != null) {
+            parameters.put(KEY_ACC_PEDAL_POSITION, accPedalPosition);
+        } else {
+        	parameters.remove(KEY_ACC_PEDAL_POSITION);
+        }
+    }
+    /**
+     * Gets AccPedal Position
+     * @return VehicleDataResult
+     */
+    @SuppressWarnings("unchecked")
+    public VehicleDataResult getAccPedalPosition() {
+    	Object obj = parameters.get(KEY_ACC_PEDAL_POSITION);
+        if (obj instanceof VehicleDataResult) {
+            return (VehicleDataResult) obj;
+        } else if (obj instanceof Hashtable) {
+        	try {
+        		return new VehicleDataResult((Hashtable<String, Object>) obj);
+            } catch (Exception e) {
+            	SdlLog.e("Failed to parse " + getClass().getSimpleName() + "." + KEY_ACC_PEDAL_POSITION, e);
+            }
+        }
+        return null;
+    }  
+    
+    public void setSteeringWheelAngle(VehicleDataResult steeringWheelAngle) {
+        if (steeringWheelAngle != null) {
+            parameters.put(KEY_STEERING_WHEEL_ANGLE, steeringWheelAngle);
+        } else {
+        	parameters.remove(KEY_STEERING_WHEEL_ANGLE);
+        }
+    }
+
+    @SuppressWarnings("unchecked")
+    public VehicleDataResult getSteeringWheelAngle() {
+    	Object obj = parameters.get(KEY_STEERING_WHEEL_ANGLE);
+        if (obj instanceof VehicleDataResult) {
+            return (VehicleDataResult) obj;
+        } else if (obj instanceof Hashtable) {
+        	try {
+        		return new VehicleDataResult((Hashtable<String, Object>) obj);
+            } catch (Exception e) {
+            	SdlLog.e("Failed to parse " + getClass().getSimpleName() + "." + KEY_STEERING_WHEEL_ANGLE, e);
+            }
+        }
+        return null;
+    }    
+    
+    public void setECallInfo(VehicleDataResult eCallInfo) {
+        if (eCallInfo != null) {
+            parameters.put(KEY_E_CALL_INFO, eCallInfo);
+        } else {
+        	parameters.remove(KEY_E_CALL_INFO);
+        }
+    }
+    @SuppressWarnings("unchecked")
+    public VehicleDataResult getECallInfo() {
+    	Object obj = parameters.get(KEY_E_CALL_INFO);
+        if (obj instanceof VehicleDataResult) {
+            return (VehicleDataResult) obj;
+        } else if (obj instanceof Hashtable) {
+        	try {
+        		return new VehicleDataResult((Hashtable<String, Object>) obj);
+            } catch (Exception e) {
+            	SdlLog.e("Failed to parse " + getClass().getSimpleName() + "." + KEY_E_CALL_INFO, e);
+            }
+        }
+        return null;
+    }
+    public void setAirbagStatus(VehicleDataResult airbagStatus) {
+        if (airbagStatus != null) {
+            parameters.put(KEY_AIRBAG_STATUS, airbagStatus);
+        } else {
+        	parameters.remove(KEY_AIRBAG_STATUS);
+        }
+    }
+    @SuppressWarnings("unchecked")
+    public VehicleDataResult getAirbagStatus() {
+    	Object obj = parameters.get(KEY_AIRBAG_STATUS);
+        if (obj instanceof VehicleDataResult) {
+            return (VehicleDataResult) obj;
+        } else if (obj instanceof Hashtable) {
+        	try {
+        		return new VehicleDataResult((Hashtable<String, Object>) obj);
+            } catch (Exception e) {
+            	SdlLog.e("Failed to parse " + getClass().getSimpleName() + "." + KEY_AIRBAG_STATUS, e);
+            }
+        }
+        return null;
+    }
+    public void setEmergencyEvent(VehicleDataResult emergencyEvent) {
+        if (emergencyEvent != null) {
+            parameters.put(KEY_EMERGENCY_EVENT, emergencyEvent);
+        } else {
+        	parameters.remove(KEY_EMERGENCY_EVENT);
+        }
+    }
+    @SuppressWarnings("unchecked")
+    public VehicleDataResult getEmergencyEvent() {
+    	Object obj = parameters.get(KEY_EMERGENCY_EVENT);
+        if (obj instanceof VehicleDataResult) {
+            return (VehicleDataResult) obj;
+        } else if (obj instanceof Hashtable) {
+        	try {
+        		return new VehicleDataResult((Hashtable<String, Object>) obj);
+            } catch (Exception e) {
+            	SdlLog.e("Failed to parse " + getClass().getSimpleName() + "." + KEY_EMERGENCY_EVENT, e);
+            }
+        }
+        return null;
+    }
+    public void setClusterModeStatus(VehicleDataResult clusterModeStatus) {
+        if (clusterModeStatus != null) {
+            parameters.put(KEY_CLUSTER_MODE_STATUS, clusterModeStatus);
+        } else {
+        	parameters.remove(KEY_CLUSTER_MODE_STATUS);
+        }
+    }
+    @SuppressWarnings("unchecked")
+    public VehicleDataResult getClusterModeStatus() {
+    	Object obj = parameters.get(KEY_CLUSTER_MODE_STATUS);
+        if (obj instanceof VehicleDataResult) {
+            return (VehicleDataResult) obj;
+        } else if (obj instanceof Hashtable) {
+        	try {
+        		return new VehicleDataResult((Hashtable<String, Object>) obj);
+            } catch (Exception e) {
+            	SdlLog.e("Failed to parse " + getClass().getSimpleName() + "." + KEY_CLUSTER_MODE_STATUS, e);
+            }
+        }
+        return null;
+    }
+    public void setMyKey(VehicleDataResult myKey) {
+        if (myKey != null) {
+            parameters.put(KEY_MY_KEY, myKey);
+        } else {
+        	parameters.remove(KEY_MY_KEY);
+        }
+    }
+    @SuppressWarnings("unchecked")
+    public VehicleDataResult getMyKey() {
+    	Object obj = parameters.get(KEY_MY_KEY);
+        if (obj instanceof VehicleDataResult) {
+            return (VehicleDataResult) obj;
+        } else if (obj instanceof Hashtable) {
+        	try {
+        		return new VehicleDataResult((Hashtable<String, Object>) obj);
+            } catch (Exception e) {
+            	SdlLog.e("Failed to parse " + getClass().getSimpleName() + "." + KEY_MY_KEY, e);
+            }
+        }
+        return null;
+    }     
+}