package com.smartdevicelink.proxy.rpc;

import java.util.Hashtable;

<<<<<<< HEAD
import com.smartdevicelink.protocol.enums.FunctionId;
import com.smartdevicelink.proxy.RPCNotification;
import com.smartdevicelink.proxy.rpc.enums.KeyboardEvent;
import com.smartdevicelink.util.DebugTool;
=======
import com.smartdevicelink.protocol.enums.FunctionID;
import com.smartdevicelink.proxy.RPCNotification;
import com.smartdevicelink.proxy.rpc.enums.KeyboardEvent;
>>>>>>> 8c219200


public class OnKeyboardInput extends RPCNotification {
	public static final String KEY_DATA = "data";
	public static final String KEY_EVENT = "event";

    public OnKeyboardInput() {
        super(FunctionId.ON_KEYBOARD_INPUT.toString());
    }

    public OnKeyboardInput(Hashtable<String, Object> hash) {
        super(hash);
    }

    public KeyboardEvent getEvent() {
        Object obj = parameters.get(KEY_EVENT);
        if (obj instanceof KeyboardEvent) {
            return (KeyboardEvent) obj;
        } else if (obj instanceof String) {
            return KeyboardEvent.valueForString((String) obj);
        }
        return null;
    }

    public void setEvent(KeyboardEvent event) {
        if (event != null) {
            parameters.put(KEY_EVENT, event);
        } else {
            parameters.remove(KEY_EVENT);
        }
    }

    public void setData(String data) {
        if (data != null) {
            parameters.put(KEY_DATA, data);
        } else {
            parameters.remove(KEY_DATA);
        }
    }
    public String getData() {
        Object obj = parameters.get(KEY_DATA);
        if (obj instanceof String) {
            return (String) obj;
        }
        return null;
    }

    @Override
    public String toString(){
        String result =  this.getFunctionName() +": " + " data: " + this.getData() + " event:" + this.getEvent().toString();
        return result;
    }

}
<|MERGE_RESOLUTION|>--- conflicted
+++ resolved
@@ -1,68 +1,61 @@
-package com.smartdevicelink.proxy.rpc;
-
-import java.util.Hashtable;
-
-<<<<<<< HEAD
-import com.smartdevicelink.protocol.enums.FunctionId;
-import com.smartdevicelink.proxy.RPCNotification;
-import com.smartdevicelink.proxy.rpc.enums.KeyboardEvent;
-import com.smartdevicelink.util.DebugTool;
-=======
-import com.smartdevicelink.protocol.enums.FunctionID;
-import com.smartdevicelink.proxy.RPCNotification;
-import com.smartdevicelink.proxy.rpc.enums.KeyboardEvent;
->>>>>>> 8c219200
-
-
-public class OnKeyboardInput extends RPCNotification {
-	public static final String KEY_DATA = "data";
-	public static final String KEY_EVENT = "event";
-
-    public OnKeyboardInput() {
-        super(FunctionId.ON_KEYBOARD_INPUT.toString());
-    }
-
-    public OnKeyboardInput(Hashtable<String, Object> hash) {
-        super(hash);
-    }
-
-    public KeyboardEvent getEvent() {
-        Object obj = parameters.get(KEY_EVENT);
-        if (obj instanceof KeyboardEvent) {
-            return (KeyboardEvent) obj;
-        } else if (obj instanceof String) {
-            return KeyboardEvent.valueForString((String) obj);
-        }
-        return null;
-    }
-
-    public void setEvent(KeyboardEvent event) {
-        if (event != null) {
-            parameters.put(KEY_EVENT, event);
-        } else {
-            parameters.remove(KEY_EVENT);
-        }
-    }
-
-    public void setData(String data) {
-        if (data != null) {
-            parameters.put(KEY_DATA, data);
-        } else {
-            parameters.remove(KEY_DATA);
-        }
-    }
-    public String getData() {
-        Object obj = parameters.get(KEY_DATA);
-        if (obj instanceof String) {
-            return (String) obj;
-        }
-        return null;
-    }
-
-    @Override
-    public String toString(){
-        String result =  this.getFunctionName() +": " + " data: " + this.getData() + " event:" + this.getEvent().toString();
-        return result;
-    }
-
-}
+package com.smartdevicelink.proxy.rpc;
+
+import java.util.Hashtable;
+
+import com.smartdevicelink.protocol.enums.FunctionId;
+import com.smartdevicelink.proxy.RPCNotification;
+import com.smartdevicelink.proxy.rpc.enums.KeyboardEvent;
+
+
+public class OnKeyboardInput extends RPCNotification {
+	public static final String KEY_DATA = "data";
+	public static final String KEY_EVENT = "event";
+
+    public OnKeyboardInput() {
+        super(FunctionId.ON_KEYBOARD_INPUT.toString());
+    }
+
+    public OnKeyboardInput(Hashtable<String, Object> hash) {
+        super(hash);
+    }
+
+    public KeyboardEvent getEvent() {
+        Object obj = parameters.get(KEY_EVENT);
+        if (obj instanceof KeyboardEvent) {
+            return (KeyboardEvent) obj;
+        } else if (obj instanceof String) {
+            return KeyboardEvent.valueForString((String) obj);
+        }
+        return null;
+    }
+
+    public void setEvent(KeyboardEvent event) {
+        if (event != null) {
+            parameters.put(KEY_EVENT, event);
+        } else {
+            parameters.remove(KEY_EVENT);
+        }
+    }
+
+    public void setData(String data) {
+        if (data != null) {
+            parameters.put(KEY_DATA, data);
+        } else {
+            parameters.remove(KEY_DATA);
+        }
+    }
+    public String getData() {
+        Object obj = parameters.get(KEY_DATA);
+        if (obj instanceof String) {
+            return (String) obj;
+        }
+        return null;
+    }
+
+    @Override
+    public String toString(){
+        String result =  this.getFunctionName() +": " + " data: " + this.getData() + " event:" + this.getEvent().toString();
+        return result;
+    }
+
+}