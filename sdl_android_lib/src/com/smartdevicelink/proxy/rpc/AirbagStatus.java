--- conflicted
+++ resolved
@@ -1,235 +1,151 @@
-package com.smartdevicelink.proxy.rpc;
-
-import java.util.Hashtable;
-
-import com.smartdevicelink.proxy.RPCStruct;
+package com.smartdevicelink.proxy.rpc;
+
+import java.util.Hashtable;
+
+import com.smartdevicelink.proxy.RPCStruct;
 import com.smartdevicelink.proxy.rpc.enums.VehicleDataEventStatus;
-<<<<<<< HEAD
-import com.smartdevicelink.util.SdlLog;
-=======
->>>>>>> e272dadf
-
-public class AirbagStatus extends RPCStruct {
-    public static final String KEY_DRIVER_AIRBAG_DEPLOYED = "driverAirbagDeployed";
-    public static final String KEY_DRIVER_SIDE_AIRBAG_DEPLOYED = "driverSideAirbagDeployed";
-    public static final String KEY_DRIVER_CURTAIN_AIRBAG_DEPLOYED = "driverCurtainAirbagDeployed";
-    public static final String KEY_DRIVER_KNEE_AIRBAG_DEPLOYED = "driverKneeAirbagDeployed";
-    public static final String KEY_PASSENGER_AIRBAG_DEPLOYED = "passengerAirbagDeployed";
-    public static final String KEY_PASSENGER_SIDE_AIRBAG_DEPLOYED = "passengerSideAirbagDeployed";
-    public static final String KEY_PASSENGER_CURTAIN_AIRBAG_DEPLOYED = "passengerCurtainAirbagDeployed";
-    public static final String KEY_PASSENGER_KNEE_AIRBAG_DEPLOYED = "passengerKneeAirbagDeployed";
-
-    public AirbagStatus() { }
-    public AirbagStatus(Hashtable<String, Object> hash) {
-        super(hash);
-    }
-
-    public void setDriverAirbagDeployed(VehicleDataEventStatus driverAirbagDeployed) {
-        if (driverAirbagDeployed != null) {
-            store.put(KEY_DRIVER_AIRBAG_DEPLOYED, driverAirbagDeployed);
-        } else {
-            store.remove(KEY_DRIVER_AIRBAG_DEPLOYED);
-        }
-    }
-    public VehicleDataEventStatus getDriverAirbagDeployed() {
-        Object obj = store.get(KEY_DRIVER_AIRBAG_DEPLOYED);
-        if (obj instanceof VehicleDataEventStatus) {
-            return (VehicleDataEventStatus) obj;
+
+public class AirbagStatus extends RPCStruct {
+    public static final String KEY_DRIVER_AIRBAG_DEPLOYED = "driverAirbagDeployed";
+    public static final String KEY_DRIVER_SIDE_AIRBAG_DEPLOYED = "driverSideAirbagDeployed";
+    public static final String KEY_DRIVER_CURTAIN_AIRBAG_DEPLOYED = "driverCurtainAirbagDeployed";
+    public static final String KEY_DRIVER_KNEE_AIRBAG_DEPLOYED = "driverKneeAirbagDeployed";
+    public static final String KEY_PASSENGER_AIRBAG_DEPLOYED = "passengerAirbagDeployed";
+    public static final String KEY_PASSENGER_SIDE_AIRBAG_DEPLOYED = "passengerSideAirbagDeployed";
+    public static final String KEY_PASSENGER_CURTAIN_AIRBAG_DEPLOYED = "passengerCurtainAirbagDeployed";
+    public static final String KEY_PASSENGER_KNEE_AIRBAG_DEPLOYED = "passengerKneeAirbagDeployed";
+
+    public AirbagStatus() { }
+    public AirbagStatus(Hashtable<String, Object> hash) {
+        super(hash);
+    }
+
+    public void setDriverAirbagDeployed(VehicleDataEventStatus driverAirbagDeployed) {
+        if (driverAirbagDeployed != null) {
+            store.put(KEY_DRIVER_AIRBAG_DEPLOYED, driverAirbagDeployed);
+        } else {
+            store.remove(KEY_DRIVER_AIRBAG_DEPLOYED);
+        }
+    }
+    public VehicleDataEventStatus getDriverAirbagDeployed() {
+        Object obj = store.get(KEY_DRIVER_AIRBAG_DEPLOYED);
+        if (obj instanceof VehicleDataEventStatus) {
+            return (VehicleDataEventStatus) obj;
         } else if (obj instanceof String) {
-<<<<<<< HEAD
-        	VehicleDataEventStatus theCode = null;
-            try {
-                theCode = VehicleDataEventStatus.valueForString((String) obj);
-            } catch (Exception e) {
-            	SdlLog.e("Failed to parse " + getClass().getSimpleName() + "." + KEY_DRIVER_AIRBAG_DEPLOYED, e);
-            }
-            return theCode;
-=======
             return VehicleDataEventStatus.valueForString((String) obj);
->>>>>>> e272dadf
-        }
-        return null;
-    }
-    public void setDriverSideAirbagDeployed(VehicleDataEventStatus driverSideAirbagDeployed) {
-        if (driverSideAirbagDeployed != null) {
-            store.put(KEY_DRIVER_SIDE_AIRBAG_DEPLOYED, driverSideAirbagDeployed);
-        } else {
-            store.remove(KEY_DRIVER_SIDE_AIRBAG_DEPLOYED);
-        }
-    }
-    public VehicleDataEventStatus getDriverSideAirbagDeployed() {
-        Object obj = store.get(KEY_DRIVER_SIDE_AIRBAG_DEPLOYED);
-        if (obj instanceof VehicleDataEventStatus) {
-            return (VehicleDataEventStatus) obj;
+        }
+        return null;
+    }
+    public void setDriverSideAirbagDeployed(VehicleDataEventStatus driverSideAirbagDeployed) {
+        if (driverSideAirbagDeployed != null) {
+            store.put(KEY_DRIVER_SIDE_AIRBAG_DEPLOYED, driverSideAirbagDeployed);
+        } else {
+            store.remove(KEY_DRIVER_SIDE_AIRBAG_DEPLOYED);
+        }
+    }
+    public VehicleDataEventStatus getDriverSideAirbagDeployed() {
+        Object obj = store.get(KEY_DRIVER_SIDE_AIRBAG_DEPLOYED);
+        if (obj instanceof VehicleDataEventStatus) {
+            return (VehicleDataEventStatus) obj;
         } else if (obj instanceof String) {
-<<<<<<< HEAD
-        	VehicleDataEventStatus theCode = null;
-            try {
-                theCode = VehicleDataEventStatus.valueForString((String) obj);
-            } catch (Exception e) {
-            	SdlLog.e("Failed to parse " + getClass().getSimpleName() + "." + KEY_DRIVER_SIDE_AIRBAG_DEPLOYED, e);
-            }
-            return theCode;
-=======
             return VehicleDataEventStatus.valueForString((String) obj);
->>>>>>> e272dadf
-        }
-        return null;
-    }
-    public void setDriverCurtainAirbagDeployed(VehicleDataEventStatus driverCurtainAirbagDeployed) {
-        if (driverCurtainAirbagDeployed != null) {
-            store.put(KEY_DRIVER_CURTAIN_AIRBAG_DEPLOYED, driverCurtainAirbagDeployed);
-        } else {
-            store.remove(KEY_DRIVER_CURTAIN_AIRBAG_DEPLOYED);
-        }
-    }
-    public VehicleDataEventStatus getDriverCurtainAirbagDeployed() {
-        Object obj = store.get(KEY_DRIVER_CURTAIN_AIRBAG_DEPLOYED);
-        if (obj instanceof VehicleDataEventStatus) {
-            return (VehicleDataEventStatus) obj;
+        }
+        return null;
+    }
+    public void setDriverCurtainAirbagDeployed(VehicleDataEventStatus driverCurtainAirbagDeployed) {
+        if (driverCurtainAirbagDeployed != null) {
+            store.put(KEY_DRIVER_CURTAIN_AIRBAG_DEPLOYED, driverCurtainAirbagDeployed);
+        } else {
+            store.remove(KEY_DRIVER_CURTAIN_AIRBAG_DEPLOYED);
+        }
+    }
+    public VehicleDataEventStatus getDriverCurtainAirbagDeployed() {
+        Object obj = store.get(KEY_DRIVER_CURTAIN_AIRBAG_DEPLOYED);
+        if (obj instanceof VehicleDataEventStatus) {
+            return (VehicleDataEventStatus) obj;
         } else if (obj instanceof String) {
-<<<<<<< HEAD
-        	VehicleDataEventStatus theCode = null;
-            try {
-                theCode = VehicleDataEventStatus.valueForString((String) obj);
-            } catch (Exception e) {
-            	SdlLog.e("Failed to parse " + getClass().getSimpleName() + "." + KEY_DRIVER_CURTAIN_AIRBAG_DEPLOYED, e);
-            }
-            return theCode;
-=======
             return VehicleDataEventStatus.valueForString((String) obj);
->>>>>>> e272dadf
-        }
-        return null;
-    }
-    public void setPassengerAirbagDeployed(VehicleDataEventStatus passengerAirbagDeployed) {
-        if (passengerAirbagDeployed != null) {
-            store.put(KEY_PASSENGER_AIRBAG_DEPLOYED, passengerAirbagDeployed);
-        } else {
-            store.remove(KEY_PASSENGER_AIRBAG_DEPLOYED);
-        }
-    }
-    public VehicleDataEventStatus getPassengerAirbagDeployed() {
-        Object obj = store.get(KEY_PASSENGER_AIRBAG_DEPLOYED);
-        if (obj instanceof VehicleDataEventStatus) {
-            return (VehicleDataEventStatus) obj;
+        }
+        return null;
+    }
+    public void setPassengerAirbagDeployed(VehicleDataEventStatus passengerAirbagDeployed) {
+        if (passengerAirbagDeployed != null) {
+            store.put(KEY_PASSENGER_AIRBAG_DEPLOYED, passengerAirbagDeployed);
+        } else {
+            store.remove(KEY_PASSENGER_AIRBAG_DEPLOYED);
+        }
+    }
+    public VehicleDataEventStatus getPassengerAirbagDeployed() {
+        Object obj = store.get(KEY_PASSENGER_AIRBAG_DEPLOYED);
+        if (obj instanceof VehicleDataEventStatus) {
+            return (VehicleDataEventStatus) obj;
         } else if (obj instanceof String) {
-<<<<<<< HEAD
-        	VehicleDataEventStatus theCode = null;
-            try {
-                theCode = VehicleDataEventStatus.valueForString((String) obj);
-            } catch (Exception e) {
-            	SdlLog.e("Failed to parse " + getClass().getSimpleName() + "." + KEY_PASSENGER_AIRBAG_DEPLOYED, e);
-            }
-            return theCode;
-=======
             return VehicleDataEventStatus.valueForString((String) obj);
->>>>>>> e272dadf
-        }
-        return null;
-    }
-    public void setPassengerCurtainAirbagDeployed(VehicleDataEventStatus passengerCurtainAirbagDeployed) {
-        if (passengerCurtainAirbagDeployed != null) {
-            store.put(KEY_PASSENGER_CURTAIN_AIRBAG_DEPLOYED, passengerCurtainAirbagDeployed);
-        } else {
-            store.remove(KEY_PASSENGER_CURTAIN_AIRBAG_DEPLOYED);
-        }
-    }
-    public VehicleDataEventStatus getPassengerCurtainAirbagDeployed() {
-        Object obj = store.get(KEY_PASSENGER_CURTAIN_AIRBAG_DEPLOYED);
-        if (obj instanceof VehicleDataEventStatus) {
-            return (VehicleDataEventStatus) obj;
+        }
+        return null;
+    }
+    public void setPassengerCurtainAirbagDeployed(VehicleDataEventStatus passengerCurtainAirbagDeployed) {
+        if (passengerCurtainAirbagDeployed != null) {
+            store.put(KEY_PASSENGER_CURTAIN_AIRBAG_DEPLOYED, passengerCurtainAirbagDeployed);
+        } else {
+            store.remove(KEY_PASSENGER_CURTAIN_AIRBAG_DEPLOYED);
+        }
+    }
+    public VehicleDataEventStatus getPassengerCurtainAirbagDeployed() {
+        Object obj = store.get(KEY_PASSENGER_CURTAIN_AIRBAG_DEPLOYED);
+        if (obj instanceof VehicleDataEventStatus) {
+            return (VehicleDataEventStatus) obj;
         } else if (obj instanceof String) {
-<<<<<<< HEAD
-        	VehicleDataEventStatus theCode = null;
-            try {
-                theCode = VehicleDataEventStatus.valueForString((String) obj);
-            } catch (Exception e) {
-            	SdlLog.e("Failed to parse " + getClass().getSimpleName() + "." + KEY_PASSENGER_CURTAIN_AIRBAG_DEPLOYED, e);
-            }
-            return theCode;
-=======
             return VehicleDataEventStatus.valueForString((String) obj);
->>>>>>> e272dadf
-        }
-        return null;
-    }
-    public void setDriverKneeAirbagDeployed(VehicleDataEventStatus driverKneeAirbagDeployed) {
-        if (driverKneeAirbagDeployed != null) {
-            store.put(KEY_DRIVER_KNEE_AIRBAG_DEPLOYED, driverKneeAirbagDeployed);
-        } else {
-            store.remove(KEY_DRIVER_KNEE_AIRBAG_DEPLOYED);
-        }
-    }
-    public VehicleDataEventStatus getDriverKneeAirbagDeployed() {
-        Object obj = store.get(KEY_DRIVER_KNEE_AIRBAG_DEPLOYED);
-        if (obj instanceof VehicleDataEventStatus) {
-            return (VehicleDataEventStatus) obj;
+        }
+        return null;
+    }
+    public void setDriverKneeAirbagDeployed(VehicleDataEventStatus driverKneeAirbagDeployed) {
+        if (driverKneeAirbagDeployed != null) {
+            store.put(KEY_DRIVER_KNEE_AIRBAG_DEPLOYED, driverKneeAirbagDeployed);
+        } else {
+            store.remove(KEY_DRIVER_KNEE_AIRBAG_DEPLOYED);
+        }
+    }
+    public VehicleDataEventStatus getDriverKneeAirbagDeployed() {
+        Object obj = store.get(KEY_DRIVER_KNEE_AIRBAG_DEPLOYED);
+        if (obj instanceof VehicleDataEventStatus) {
+            return (VehicleDataEventStatus) obj;
         } else if (obj instanceof String) {
-<<<<<<< HEAD
-        	VehicleDataEventStatus theCode = null;
-            try {
-                theCode = VehicleDataEventStatus.valueForString((String) obj);
-            } catch (Exception e) {
-            	SdlLog.e("Failed to parse " + getClass().getSimpleName() + "." + KEY_DRIVER_KNEE_AIRBAG_DEPLOYED, e);
-            }
-            return theCode;
-=======
             return VehicleDataEventStatus.valueForString((String) obj);
->>>>>>> e272dadf
-        }
-        return null;
-    }
-    public void setPassengerSideAirbagDeployed(VehicleDataEventStatus passengerSideAirbagDeployed) {
-        if (passengerSideAirbagDeployed != null) {
-            store.put(KEY_PASSENGER_SIDE_AIRBAG_DEPLOYED, passengerSideAirbagDeployed);
-        } else {
-            store.remove(KEY_PASSENGER_SIDE_AIRBAG_DEPLOYED);
-        }
-    }
-    public VehicleDataEventStatus getPassengerSideAirbagDeployed() {
-        Object obj = store.get(KEY_PASSENGER_SIDE_AIRBAG_DEPLOYED);
-        if (obj instanceof VehicleDataEventStatus) {
-            return (VehicleDataEventStatus) obj;
+        }
+        return null;
+    }
+    public void setPassengerSideAirbagDeployed(VehicleDataEventStatus passengerSideAirbagDeployed) {
+        if (passengerSideAirbagDeployed != null) {
+            store.put(KEY_PASSENGER_SIDE_AIRBAG_DEPLOYED, passengerSideAirbagDeployed);
+        } else {
+            store.remove(KEY_PASSENGER_SIDE_AIRBAG_DEPLOYED);
+        }
+    }
+    public VehicleDataEventStatus getPassengerSideAirbagDeployed() {
+        Object obj = store.get(KEY_PASSENGER_SIDE_AIRBAG_DEPLOYED);
+        if (obj instanceof VehicleDataEventStatus) {
+            return (VehicleDataEventStatus) obj;
         } else if (obj instanceof String) {
-<<<<<<< HEAD
-        	VehicleDataEventStatus theCode = null;
-            try {
-                theCode = VehicleDataEventStatus.valueForString((String) obj);
-            } catch (Exception e) {
-            	SdlLog.e("Failed to parse " + getClass().getSimpleName() + "." + KEY_PASSENGER_SIDE_AIRBAG_DEPLOYED, e);
-            }
-            return theCode;
-=======
             return VehicleDataEventStatus.valueForString((String) obj);
->>>>>>> e272dadf
-        }
-        return null;
-    }
-    public void setPassengerKneeAirbagDeployed(VehicleDataEventStatus passengerKneeAirbagDeployed) {
-        if (passengerKneeAirbagDeployed != null) {
-            store.put(KEY_PASSENGER_KNEE_AIRBAG_DEPLOYED, passengerKneeAirbagDeployed);
-        } else {
-            store.remove(KEY_PASSENGER_KNEE_AIRBAG_DEPLOYED);
-        }
-    }
-    public VehicleDataEventStatus getPassengerKneeAirbagDeployed() {
-        Object obj = store.get(KEY_PASSENGER_KNEE_AIRBAG_DEPLOYED);
-        if (obj instanceof VehicleDataEventStatus) {
-            return (VehicleDataEventStatus) obj;
+        }
+        return null;
+    }
+    public void setPassengerKneeAirbagDeployed(VehicleDataEventStatus passengerKneeAirbagDeployed) {
+        if (passengerKneeAirbagDeployed != null) {
+            store.put(KEY_PASSENGER_KNEE_AIRBAG_DEPLOYED, passengerKneeAirbagDeployed);
+        } else {
+            store.remove(KEY_PASSENGER_KNEE_AIRBAG_DEPLOYED);
+        }
+    }
+    public VehicleDataEventStatus getPassengerKneeAirbagDeployed() {
+        Object obj = store.get(KEY_PASSENGER_KNEE_AIRBAG_DEPLOYED);
+        if (obj instanceof VehicleDataEventStatus) {
+            return (VehicleDataEventStatus) obj;
         } else if (obj instanceof String) {
-<<<<<<< HEAD
-        	VehicleDataEventStatus theCode = null;
-            try {
-                theCode = VehicleDataEventStatus.valueForString((String) obj);
-            } catch (Exception e) {
-            	SdlLog.e("Failed to parse " + getClass().getSimpleName() + "." + KEY_PASSENGER_KNEE_AIRBAG_DEPLOYED, e);
-            }
-            return theCode;
-=======
             return VehicleDataEventStatus.valueForString((String) obj);
->>>>>>> e272dadf
-        }
-        return null;
-    }
-}
+        }
+        return null;
+    }
+}