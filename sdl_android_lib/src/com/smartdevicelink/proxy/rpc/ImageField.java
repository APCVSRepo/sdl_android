--- conflicted
+++ resolved
@@ -40,25 +40,6 @@
     @SuppressWarnings("unchecked")
 	public List<FileType> getImageTypeSupported() {
         if (store.get(KEY_IMAGE_TYPE_SUPPORTED) instanceof List<?>) {
-<<<<<<< HEAD
-           List<?> list = (List<?>)store.get(KEY_IMAGE_TYPE_SUPPORTED);
-              if (list != null && list.size() > 0) {
-                  Object obj = list.get(0);
-                  if (obj instanceof FileType) {
-                      return (List<FileType>) list;
-                  } else if (obj instanceof String) {
-                      List<FileType> newList = new ArrayList<FileType>();
-                      for (Object hashObj : list) {
-                        String strFormat = (String)hashObj;
-                        FileType theCode = FileType.valueForString(strFormat);
-                        if (theCode != null) {
-                            newList.add(theCode);
-                        }
-                    }
-                    return newList;
-                 }
-             }
-=======
            List<?> list = (List<?>)store.get(KEY_IMAGE_TYPE_SUPPORTED);
               if (list != null && list.size() > 0) {                    
 	
@@ -91,7 +72,7 @@
 	                      try {
 	                        theCode = FileType.valueForString(strFormat);
 	                      } catch (Exception e) {
-	                        DebugTool.logError("Failed to parse " + getClass().getSimpleName() + "." + KEY_IMAGE_TYPE_SUPPORTED, e);
+	                        SdlLog.e("Failed to parse " + getClass().getSimpleName() + "." + KEY_IMAGE_TYPE_SUPPORTED, e);
 	                    }
 	                    if (theCode != null) {
 	                        fileTypeList.add(theCode);
@@ -109,7 +90,6 @@
 	        		return fileTypeList;
 	        	}
 	         }
->>>>>>> 952eb085
          }
          return null;
     }
@@ -153,4 +133,4 @@
         	store.remove(KEY_IMAGE_RESOLUTION);
         }        
     }      
-}
+}