package com.smartdevicelink.proxy.rpc;

import java.util.Hashtable;

import com.smartdevicelink.protocol.enums.FunctionID;
import com.smartdevicelink.proxy.RPCResponse;

/**
 * Change Registration Response is sent, when ChangeRegistration has been called
 * 
 * @since SmartDeviceLink 2.0
 */
public class ChangeRegistrationResponse extends RPCResponse {

	/**
	 * Constructs a new ChangeRegistrationResponse object
	 */
    public ChangeRegistrationResponse() {
<<<<<<< HEAD
        super(FunctionID.CHANGE_LANGUAGE_REGISTRATION);
=======
        super("ChangeRegistration");
>>>>>>> e2bcd6e1
    }

	/**
	 * Constructs a new ChangeRegistrationResponse object indicated by the Hashtable
	 * parameter
	 * <p>
	 * 
	 * @param hash
	 *            The Hashtable to use
	 */
    public ChangeRegistrationResponse(Hashtable<String, Object> hash) {
        super(hash);
    }
}<|MERGE_RESOLUTION|>--- conflicted
+++ resolved
@@ -1,37 +1,33 @@
-package com.smartdevicelink.proxy.rpc;
-
-import java.util.Hashtable;
-
-import com.smartdevicelink.protocol.enums.FunctionID;
-import com.smartdevicelink.proxy.RPCResponse;
-
-/**
- * Change Registration Response is sent, when ChangeRegistration has been called
- * 
- * @since SmartDeviceLink 2.0
- */
-public class ChangeRegistrationResponse extends RPCResponse {
-
-	/**
-	 * Constructs a new ChangeRegistrationResponse object
-	 */
-    public ChangeRegistrationResponse() {
-<<<<<<< HEAD
-        super(FunctionID.CHANGE_LANGUAGE_REGISTRATION);
-=======
-        super("ChangeRegistration");
->>>>>>> e2bcd6e1
-    }
-
-	/**
-	 * Constructs a new ChangeRegistrationResponse object indicated by the Hashtable
-	 * parameter
-	 * <p>
-	 * 
-	 * @param hash
-	 *            The Hashtable to use
-	 */
-    public ChangeRegistrationResponse(Hashtable<String, Object> hash) {
-        super(hash);
-    }
-}+package com.smartdevicelink.proxy.rpc;
+
+import java.util.Hashtable;
+
+import com.smartdevicelink.protocol.enums.FunctionID;
+import com.smartdevicelink.proxy.RPCResponse;
+
+/**
+ * Change Registration Response is sent, when ChangeRegistration has been called
+ * 
+ * @since SmartDeviceLink 2.0
+ */
+public class ChangeRegistrationResponse extends RPCResponse {
+
+	/**
+	 * Constructs a new ChangeRegistrationResponse object
+	 */
+    public ChangeRegistrationResponse() {
+        super(FunctionID.CHANGE_REGISTRATION);
+    }
+
+	/**
+	 * Constructs a new ChangeRegistrationResponse object indicated by the Hashtable
+	 * parameter
+	 * <p>
+	 * 
+	 * @param hash
+	 *            The Hashtable to use
+	 */
+    public ChangeRegistrationResponse(Hashtable<String, Object> hash) {
+        super(hash);
+    }
+}