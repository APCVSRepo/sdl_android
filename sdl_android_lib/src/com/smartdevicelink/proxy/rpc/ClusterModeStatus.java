package com.smartdevicelink.proxy.rpc;

import java.util.Hashtable;

import com.smartdevicelink.proxy.RPCStruct;
import com.smartdevicelink.proxy.rpc.enums.CarModeStatus;
import com.smartdevicelink.proxy.rpc.enums.PowerModeQualificationStatus;
import com.smartdevicelink.proxy.rpc.enums.PowerModeStatus;
<<<<<<< HEAD
import com.smartdevicelink.util.SdlLog;
=======
>>>>>>> e272dadf

public class ClusterModeStatus extends RPCStruct {
    public static final String KEY_POWER_MODE_ACTIVE = "powerModeActive";
    public static final String KEY_POWER_MODE_QUALIFICATION_STATUS = "powerModeQualificationStatus";
    public static final String KEY_CAR_MODE_STATUS = "carModeStatus";
    public static final String KEY_POWER_MODE_STATUS = "powerModeStatus";

	    public ClusterModeStatus() { }
	    public ClusterModeStatus(Hashtable<String, Object> hash) {
	        super(hash);
	    }

	    public void setPowerModeActive(Boolean powerModeActive) {
	        if (powerModeActive != null) {
	        	store.put(KEY_POWER_MODE_ACTIVE, powerModeActive);
	        } else {
	        	store.remove(KEY_POWER_MODE_ACTIVE);
	        }
	    }
	    public Boolean getPowerModeActive() {
	        return (Boolean) store.get(KEY_POWER_MODE_ACTIVE);
	    }
	    public void setPowerModeQualificationStatus(PowerModeQualificationStatus powerModeQualificationStatus) {
	        if (powerModeQualificationStatus != null) {
	            store.put(KEY_POWER_MODE_QUALIFICATION_STATUS, powerModeQualificationStatus);
	        } else {
	        	store.remove(KEY_POWER_MODE_QUALIFICATION_STATUS);
	        }
	    }
	    public PowerModeQualificationStatus getPowerModeQualificationStatus() {
	        Object obj = store.get(KEY_POWER_MODE_QUALIFICATION_STATUS);
	        if (obj instanceof PowerModeQualificationStatus) {
	            return (PowerModeQualificationStatus) obj;
	        } else if (obj instanceof String) {
<<<<<<< HEAD
	        	PowerModeQualificationStatus theCode = null;
	            try {
	                theCode = PowerModeQualificationStatus.valueForString((String) obj);
	            } catch (Exception e) {
	            	SdlLog.e("Failed to parse " + getClass().getSimpleName() + "." + KEY_POWER_MODE_QUALIFICATION_STATUS, e);
	            }
	            return theCode;
=======
	        	return PowerModeQualificationStatus.valueForString((String) obj);
>>>>>>> e272dadf
	        }
	        return null;
	    }
	    public void setCarModeStatus(CarModeStatus carModeStatus) {
	        if (carModeStatus != null) {
	            store.put(KEY_CAR_MODE_STATUS, carModeStatus);
	        } else {
	        	store.remove(KEY_CAR_MODE_STATUS);
	        }
	    }
	    public CarModeStatus getCarModeStatus() {
	        Object obj = store.get(KEY_CAR_MODE_STATUS);
	        if (obj instanceof CarModeStatus) {
	            return (CarModeStatus) obj;
	        } else if (obj instanceof String) {
<<<<<<< HEAD
	        	CarModeStatus theCode = null;
	            try {
	                theCode = CarModeStatus.valueForString((String) obj);
	            } catch (Exception e) {
	            	SdlLog.e("Failed to parse " + getClass().getSimpleName() + "." + KEY_CAR_MODE_STATUS, e);
	            }
	            return theCode;
=======
	        	return CarModeStatus.valueForString((String) obj);
>>>>>>> e272dadf
	        }
	        return null;
	    }
	    public void setPowerModeStatus(PowerModeStatus powerModeStatus) {
	        if (powerModeStatus != null) {
	            store.put(KEY_POWER_MODE_STATUS, powerModeStatus);
	        } else {
	        	store.remove(KEY_POWER_MODE_STATUS);
	        }
	    }
	    public PowerModeStatus getPowerModeStatus() {
	        Object obj = store.get(KEY_POWER_MODE_STATUS);
	        if (obj instanceof PowerModeStatus) {
	            return (PowerModeStatus) obj;
	        } else if (obj instanceof String) {
<<<<<<< HEAD
	        	PowerModeStatus theCode = null;
	            try {
	                theCode = PowerModeStatus.valueForString((String) obj);
	            } catch (Exception e) {
	            	SdlLog.e("Failed to parse " + getClass().getSimpleName() + "." + KEY_POWER_MODE_STATUS, e);
	            }
	            return theCode;
=======
	        	return PowerModeStatus.valueForString((String) obj);
>>>>>>> e272dadf
	        }
	        return null;
	    }
}
<|MERGE_RESOLUTION|>--- conflicted
+++ resolved
@@ -1,113 +1,79 @@
-package com.smartdevicelink.proxy.rpc;
-
-import java.util.Hashtable;
-
-import com.smartdevicelink.proxy.RPCStruct;
-import com.smartdevicelink.proxy.rpc.enums.CarModeStatus;
-import com.smartdevicelink.proxy.rpc.enums.PowerModeQualificationStatus;
+package com.smartdevicelink.proxy.rpc;
+
+import java.util.Hashtable;
+
+import com.smartdevicelink.proxy.RPCStruct;
+import com.smartdevicelink.proxy.rpc.enums.CarModeStatus;
+import com.smartdevicelink.proxy.rpc.enums.PowerModeQualificationStatus;
 import com.smartdevicelink.proxy.rpc.enums.PowerModeStatus;
-<<<<<<< HEAD
-import com.smartdevicelink.util.SdlLog;
-=======
->>>>>>> e272dadf
-
-public class ClusterModeStatus extends RPCStruct {
-    public static final String KEY_POWER_MODE_ACTIVE = "powerModeActive";
-    public static final String KEY_POWER_MODE_QUALIFICATION_STATUS = "powerModeQualificationStatus";
-    public static final String KEY_CAR_MODE_STATUS = "carModeStatus";
-    public static final String KEY_POWER_MODE_STATUS = "powerModeStatus";
-
-	    public ClusterModeStatus() { }
-	    public ClusterModeStatus(Hashtable<String, Object> hash) {
-	        super(hash);
-	    }
-
-	    public void setPowerModeActive(Boolean powerModeActive) {
-	        if (powerModeActive != null) {
-	        	store.put(KEY_POWER_MODE_ACTIVE, powerModeActive);
-	        } else {
-	        	store.remove(KEY_POWER_MODE_ACTIVE);
-	        }
-	    }
-	    public Boolean getPowerModeActive() {
-	        return (Boolean) store.get(KEY_POWER_MODE_ACTIVE);
-	    }
-	    public void setPowerModeQualificationStatus(PowerModeQualificationStatus powerModeQualificationStatus) {
-	        if (powerModeQualificationStatus != null) {
-	            store.put(KEY_POWER_MODE_QUALIFICATION_STATUS, powerModeQualificationStatus);
-	        } else {
-	        	store.remove(KEY_POWER_MODE_QUALIFICATION_STATUS);
-	        }
-	    }
-	    public PowerModeQualificationStatus getPowerModeQualificationStatus() {
-	        Object obj = store.get(KEY_POWER_MODE_QUALIFICATION_STATUS);
-	        if (obj instanceof PowerModeQualificationStatus) {
-	            return (PowerModeQualificationStatus) obj;
+
+public class ClusterModeStatus extends RPCStruct {
+    public static final String KEY_POWER_MODE_ACTIVE = "powerModeActive";
+    public static final String KEY_POWER_MODE_QUALIFICATION_STATUS = "powerModeQualificationStatus";
+    public static final String KEY_CAR_MODE_STATUS = "carModeStatus";
+    public static final String KEY_POWER_MODE_STATUS = "powerModeStatus";
+
+	    public ClusterModeStatus() { }
+	    public ClusterModeStatus(Hashtable<String, Object> hash) {
+	        super(hash);
+	    }
+
+	    public void setPowerModeActive(Boolean powerModeActive) {
+	        if (powerModeActive != null) {
+	        	store.put(KEY_POWER_MODE_ACTIVE, powerModeActive);
+	        } else {
+	        	store.remove(KEY_POWER_MODE_ACTIVE);
+	        }
+	    }
+	    public Boolean getPowerModeActive() {
+	        return (Boolean) store.get(KEY_POWER_MODE_ACTIVE);
+	    }
+	    public void setPowerModeQualificationStatus(PowerModeQualificationStatus powerModeQualificationStatus) {
+	        if (powerModeQualificationStatus != null) {
+	            store.put(KEY_POWER_MODE_QUALIFICATION_STATUS, powerModeQualificationStatus);
+	        } else {
+	        	store.remove(KEY_POWER_MODE_QUALIFICATION_STATUS);
+	        }
+	    }
+	    public PowerModeQualificationStatus getPowerModeQualificationStatus() {
+	        Object obj = store.get(KEY_POWER_MODE_QUALIFICATION_STATUS);
+	        if (obj instanceof PowerModeQualificationStatus) {
+	            return (PowerModeQualificationStatus) obj;
 	        } else if (obj instanceof String) {
-<<<<<<< HEAD
-	        	PowerModeQualificationStatus theCode = null;
-	            try {
-	                theCode = PowerModeQualificationStatus.valueForString((String) obj);
-	            } catch (Exception e) {
-	            	SdlLog.e("Failed to parse " + getClass().getSimpleName() + "." + KEY_POWER_MODE_QUALIFICATION_STATUS, e);
-	            }
-	            return theCode;
-=======
 	        	return PowerModeQualificationStatus.valueForString((String) obj);
->>>>>>> e272dadf
-	        }
-	        return null;
-	    }
-	    public void setCarModeStatus(CarModeStatus carModeStatus) {
-	        if (carModeStatus != null) {
-	            store.put(KEY_CAR_MODE_STATUS, carModeStatus);
-	        } else {
-	        	store.remove(KEY_CAR_MODE_STATUS);
-	        }
-	    }
-	    public CarModeStatus getCarModeStatus() {
-	        Object obj = store.get(KEY_CAR_MODE_STATUS);
-	        if (obj instanceof CarModeStatus) {
-	            return (CarModeStatus) obj;
+	        }
+	        return null;
+	    }
+	    public void setCarModeStatus(CarModeStatus carModeStatus) {
+	        if (carModeStatus != null) {
+	            store.put(KEY_CAR_MODE_STATUS, carModeStatus);
+	        } else {
+	        	store.remove(KEY_CAR_MODE_STATUS);
+	        }
+	    }
+	    public CarModeStatus getCarModeStatus() {
+	        Object obj = store.get(KEY_CAR_MODE_STATUS);
+	        if (obj instanceof CarModeStatus) {
+	            return (CarModeStatus) obj;
 	        } else if (obj instanceof String) {
-<<<<<<< HEAD
-	        	CarModeStatus theCode = null;
-	            try {
-	                theCode = CarModeStatus.valueForString((String) obj);
-	            } catch (Exception e) {
-	            	SdlLog.e("Failed to parse " + getClass().getSimpleName() + "." + KEY_CAR_MODE_STATUS, e);
-	            }
-	            return theCode;
-=======
 	        	return CarModeStatus.valueForString((String) obj);
->>>>>>> e272dadf
-	        }
-	        return null;
-	    }
-	    public void setPowerModeStatus(PowerModeStatus powerModeStatus) {
-	        if (powerModeStatus != null) {
-	            store.put(KEY_POWER_MODE_STATUS, powerModeStatus);
-	        } else {
-	        	store.remove(KEY_POWER_MODE_STATUS);
-	        }
-	    }
-	    public PowerModeStatus getPowerModeStatus() {
-	        Object obj = store.get(KEY_POWER_MODE_STATUS);
-	        if (obj instanceof PowerModeStatus) {
-	            return (PowerModeStatus) obj;
+	        }
+	        return null;
+	    }
+	    public void setPowerModeStatus(PowerModeStatus powerModeStatus) {
+	        if (powerModeStatus != null) {
+	            store.put(KEY_POWER_MODE_STATUS, powerModeStatus);
+	        } else {
+	        	store.remove(KEY_POWER_MODE_STATUS);
+	        }
+	    }
+	    public PowerModeStatus getPowerModeStatus() {
+	        Object obj = store.get(KEY_POWER_MODE_STATUS);
+	        if (obj instanceof PowerModeStatus) {
+	            return (PowerModeStatus) obj;
 	        } else if (obj instanceof String) {
-<<<<<<< HEAD
-	        	PowerModeStatus theCode = null;
-	            try {
-	                theCode = PowerModeStatus.valueForString((String) obj);
-	            } catch (Exception e) {
-	            	SdlLog.e("Failed to parse " + getClass().getSimpleName() + "." + KEY_POWER_MODE_STATUS, e);
-	            }
-	            return theCode;
-=======
 	        	return PowerModeStatus.valueForString((String) obj);
->>>>>>> e272dadf
-	        }
-	        return null;
-	    }
-}
+	        }
+	        return null;
+	    }
+}