--- conflicted
+++ resolved
@@ -1,187 +1,173 @@
-/**
- * 
- */
-package com.smartdevicelink.proxy;
-
-import java.util.Hashtable;
-
-import com.smartdevicelink.proxy.rpc.enums.Result;
-<<<<<<< HEAD
-import com.smartdevicelink.util.SdlLog;
-=======
->>>>>>> e272dadf
-
-/**
- * Result sent by SDL after an RPC is processed, consists of four parts: 
- * <ul>
- * <li>
- * CorrelationID:
- * <ul>
- * An integer value correlating the response to the corresponding request.
- * </ul>
- * </li> <li>Success:
- * <ul>
- * A Boolean indicating whether the original request was successfully processed.
- * </ul>
- * </li> <li>ResultCode:
- * <ul>
- * 
- * The result code provides additional information about a response returning a
- * failed outcome.
- * <br>
- * 
- * Any response can have at least one, or possibly more, of the following result
- * code values: SUCCESS, INVALID_DATA, OUT_OF_MEMORY, TOO_MANY_PENDING_REQUESTS,
- * APPLICATION_NOT_REGISTERED, GENERIC_ERROR,REJECTED.
- * <br>
- * 
- * Any additional result codes for a given operation can be found in related
- * RPCs
- * <br>
- * </ul>
- * </li> <li>Info:
- * <ul>
- * A string of text representing additional information returned from SDL. This
- * could be useful in debugging.
- * </ul>
- * </li>
- * </ul>
- */
-public class RPCResponse extends RPCMessage {
-	public static final String KEY_SUCCESS = "success";
-	public static final String KEY_INFO = "info";
-	public static final String KEY_RESULT_CODE = "resultCode";
-	/**
-	*<p>Constructs a newly allocated RPCResponse object using function name</p>
-	*@param functionName a string that indicates the function's name
-	*/
-	public RPCResponse(String functionName) {
-		super(functionName, RPCMessage.KEY_RESPONSE);
-	}
-	/**
-     *<p>Constructs a newly allocated RPCResponse object indicated by the Hashtable parameter</p>
-     *@param hash The Hashtable to use
-     */   
-	public RPCResponse(Hashtable<String, Object> hash) {
-		super(hash);
-	}
-	/**
-     *<p>Constructs a newly allocated RPCResponse object using a RPCMessage object</p>
-     *@param rpcMsg The {@linkplain RPCMessage} to use
-     */   
-	public RPCResponse(RPCMessage rpcMsg) {
-		super(rpcMsg);
-	}
-
-	/**
-	 * <p>
-	 * Returns correlationID the ID of the request
-	 * </p>
-	 * 
-	 * @return int  the ID of the request
-	 */
-	public Integer getCorrelationID() {
-		return (Integer)function.get(RPCMessage.KEY_CORRELATION_ID);
-	}
-	
-	/**
-	 * <p>
-	 * Set the correlationID
-	 * </p>
-	 * 
-	 * @param correlationID
-	 *            the ID of the response
-	 */
-	public void setCorrelationID(Integer correlationID) {
-		if (correlationID != null) {
-            function.put(RPCMessage.KEY_CORRELATION_ID, correlationID );
-        } else {
-        	function.remove(RPCMessage.KEY_CORRELATION_ID);
-        }
-	}
-	/**
-	 * <p>
-	 * Returns Success whether the request is successfully processed
-	 * </p>
-	 * 
-	 * @return Boolean  the status of whether the request is successfully done
-	 */
-	public Boolean getSuccess() {
-        return (Boolean) parameters.get( RPCResponse.KEY_SUCCESS );
-    }
-	/**
-	 * <p>
-	 * Set the Success status
-	 * </p>
-	 * 
-	 * @param success
-	 *             whether the request is successfully processed
-	 */
-    public void setSuccess( Boolean success ) {
-        if (success != null) {
-            parameters.put(RPCResponse.KEY_SUCCESS, success );
-        }
-    }
-	/**
-	 * <p>
-	 * Returns ResultCode additional information about a response returning a failed outcome
-	 * </p>
-	 * 
-	 * @return {@linkplain Result}  the status of whether the request is successfully done
-	 */
-    public Result getResultCode() {
-        Object obj = parameters.get(RPCResponse.KEY_RESULT_CODE);
-        if (obj instanceof Result) {
-            return (Result) obj;
+/**
+ * 
+ */
+package com.smartdevicelink.proxy;
+
+import java.util.Hashtable;
+
+import com.smartdevicelink.proxy.rpc.enums.Result;
+
+/**
+ * Result sent by SDL after an RPC is processed, consists of four parts: 
+ * <ul>
+ * <li>
+ * CorrelationID:
+ * <ul>
+ * An integer value correlating the response to the corresponding request.
+ * </ul>
+ * </li> <li>Success:
+ * <ul>
+ * A Boolean indicating whether the original request was successfully processed.
+ * </ul>
+ * </li> <li>ResultCode:
+ * <ul>
+ * 
+ * The result code provides additional information about a response returning a
+ * failed outcome.
+ * <br>
+ * 
+ * Any response can have at least one, or possibly more, of the following result
+ * code values: SUCCESS, INVALID_DATA, OUT_OF_MEMORY, TOO_MANY_PENDING_REQUESTS,
+ * APPLICATION_NOT_REGISTERED, GENERIC_ERROR,REJECTED.
+ * <br>
+ * 
+ * Any additional result codes for a given operation can be found in related
+ * RPCs
+ * <br>
+ * </ul>
+ * </li> <li>Info:
+ * <ul>
+ * A string of text representing additional information returned from SDL. This
+ * could be useful in debugging.
+ * </ul>
+ * </li>
+ * </ul>
+ */
+public class RPCResponse extends RPCMessage {
+	public static final String KEY_SUCCESS = "success";
+	public static final String KEY_INFO = "info";
+	public static final String KEY_RESULT_CODE = "resultCode";
+	/**
+	*<p>Constructs a newly allocated RPCResponse object using function name</p>
+	*@param functionName a string that indicates the function's name
+	*/
+	public RPCResponse(String functionName) {
+		super(functionName, RPCMessage.KEY_RESPONSE);
+	}
+	/**
+     *<p>Constructs a newly allocated RPCResponse object indicated by the Hashtable parameter</p>
+     *@param hash The Hashtable to use
+     */   
+	public RPCResponse(Hashtable<String, Object> hash) {
+		super(hash);
+	}
+	/**
+     *<p>Constructs a newly allocated RPCResponse object using a RPCMessage object</p>
+     *@param rpcMsg The {@linkplain RPCMessage} to use
+     */   
+	public RPCResponse(RPCMessage rpcMsg) {
+		super(rpcMsg);
+	}
+
+	/**
+	 * <p>
+	 * Returns correlationID the ID of the request
+	 * </p>
+	 * 
+	 * @return int  the ID of the request
+	 */
+	public Integer getCorrelationID() {
+		return (Integer)function.get(RPCMessage.KEY_CORRELATION_ID);
+	}
+	
+	/**
+	 * <p>
+	 * Set the correlationID
+	 * </p>
+	 * 
+	 * @param correlationID
+	 *            the ID of the response
+	 */
+	public void setCorrelationID(Integer correlationID) {
+		if (correlationID != null) {
+            function.put(RPCMessage.KEY_CORRELATION_ID, correlationID );
+        } else {
+        	function.remove(RPCMessage.KEY_CORRELATION_ID);
+        }
+	}
+	/**
+	 * <p>
+	 * Returns Success whether the request is successfully processed
+	 * </p>
+	 * 
+	 * @return Boolean  the status of whether the request is successfully done
+	 */
+	public Boolean getSuccess() {
+        return (Boolean) parameters.get( RPCResponse.KEY_SUCCESS );
+    }
+	/**
+	 * <p>
+	 * Set the Success status
+	 * </p>
+	 * 
+	 * @param success
+	 *             whether the request is successfully processed
+	 */
+    public void setSuccess( Boolean success ) {
+        if (success != null) {
+            parameters.put(RPCResponse.KEY_SUCCESS, success );
+        }
+    }
+	/**
+	 * <p>
+	 * Returns ResultCode additional information about a response returning a failed outcome
+	 * </p>
+	 * 
+	 * @return {@linkplain Result}  the status of whether the request is successfully done
+	 */
+    public Result getResultCode() {
+        Object obj = parameters.get(RPCResponse.KEY_RESULT_CODE);
+        if (obj instanceof Result) {
+            return (Result) obj;
         } else if (obj instanceof String) {
-<<<<<<< HEAD
-            Result theCode = null;
-            try {
-                theCode = Result.valueForString((String) obj);
-            } catch (Exception e) {
-                SdlLog.e("Failed to parse " + getClass().getSimpleName() + "." + RPCResponse.KEY_RESULT_CODE, e);
-            }
-            return theCode;
-=======
             return Result.valueForString((String) obj);
->>>>>>> e272dadf
-        }
-        return null;
-    }
-	/**
-	 * <p>
-	 * Set the additional information about a response returning a failed outcome
-	 * </p>
-	 * 
-	 * @param resultCode
-	 *             whether the request is successfully processed
-	 */
-    public void setResultCode( Result resultCode ) {
-        if (resultCode != null) {
-            parameters.put(RPCResponse.KEY_RESULT_CODE, resultCode );
-        }
-    }
-	/**
-	 * <p>
-	 * Returns a string of text representing additional information returned from SDL
-	 * </p>
-	 * 
-	 * @return String  A string of text representing additional information returned from SDL
-	 */
-    public String getInfo() {
-        return (String) parameters.get( RPCResponse.KEY_INFO );
-    }
-	/**
-	 * <p>
-	 * Set a string of text representing additional information returned from SDL
-	 * </p>
-	 * 
-	 * @param info
-	 *             a string of text representing additional information returned from SDL
-	 */
-    public void setInfo( String info ) {
-        if (info != null) {
-            parameters.put(RPCResponse.KEY_INFO, info );
-        }
-    }
-}
+        }
+        return null;
+    }
+	/**
+	 * <p>
+	 * Set the additional information about a response returning a failed outcome
+	 * </p>
+	 * 
+	 * @param resultCode
+	 *             whether the request is successfully processed
+	 */
+    public void setResultCode( Result resultCode ) {
+        if (resultCode != null) {
+            parameters.put(RPCResponse.KEY_RESULT_CODE, resultCode );
+        }
+    }
+	/**
+	 * <p>
+	 * Returns a string of text representing additional information returned from SDL
+	 * </p>
+	 * 
+	 * @return String  A string of text representing additional information returned from SDL
+	 */
+    public String getInfo() {
+        return (String) parameters.get( RPCResponse.KEY_INFO );
+    }
+	/**
+	 * <p>
+	 * Set a string of text representing additional information returned from SDL
+	 * </p>
+	 * 
+	 * @param info
+	 *             a string of text representing additional information returned from SDL
+	 */
+    public void setInfo( String info ) {
+        if (info != null) {
+            parameters.put(RPCResponse.KEY_INFO, info );
+        }
+    }
+}