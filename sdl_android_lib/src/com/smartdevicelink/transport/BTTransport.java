--- conflicted
+++ resolved
@@ -1,491 +1,487 @@
-package com.smartdevicelink.transport;
-
-import java.io.IOException;
-import java.io.InputStream;
-import java.io.OutputStream;
-import java.lang.reflect.Field;
-import java.util.UUID;
-
-import android.bluetooth.BluetoothAdapter;
-import android.bluetooth.BluetoothDevice;
-import android.bluetooth.BluetoothServerSocket;
-import android.bluetooth.BluetoothSocket;
-import android.os.Build.VERSION;
-
-import com.smartdevicelink.exception.SdlException;
-import com.smartdevicelink.exception.SdlExceptionCause;
-import com.smartdevicelink.trace.SdlTrace;
-import com.smartdevicelink.trace.enums.InterfaceActivityDirection;
-<<<<<<< HEAD
-import com.smartdevicelink.util.SdlLog;
-=======
-import com.smartdevicelink.transport.enums.TransportType;
-import com.smartdevicelink.util.DebugTool;
->>>>>>> 952eb085
-
-/**
- * Bluetooth Transport Implementation. This transport advertises its existence to SDL by publishing an SDP record and waiting for an incoming connection from SDL. Connection is verified by checking for the SDL UUID. For more detailed information please refer to the <a href="#bluetoothTransport">Bluetooth Transport Guide</a>.
- *
- */
-public class BTTransport extends SdlTransport {	
-	//936DA01F9ABD4D9D80C702AF85C822A8
-	private final static UUID SDL_V4_MOBILE_APPLICATION_SVC_CLASS = new UUID(0x936DA01F9ABD4D9DL, 0x80C702AF85C822A8L);
-
-	private static final String SDL_LIB_TRACE_KEY = "42baba60-eb57-11df-98cf-0800200c9a66";
-	
-	private BluetoothAdapter _adapter = null;
-	private BluetoothSocket _activeSocket = null;
-	private InputStream _input = null;
-	private UUID _listeningServiceUUID = SDL_V4_MOBILE_APPLICATION_SVC_CLASS;
-	private BluetoothAdapterMonitor _bluetoothAdapterMonitor = null;
-	private TransportReaderThread _transportReader = null;
-	private OutputStream _output = null;
-	private BluetoothServerSocket _serverSocket = null;
-	
-	private String sComment = "";
-	private boolean bKeepSocketActive = true;
-	
-	// Boolean to monitor if the transport is in a disconnecting state
-    private boolean _disconnecting = false;
-	
-	public BTTransport(ITransportListener transportListener) {
-		super(transportListener);
-	} // end-ctor
-
-	public BTTransport(ITransportListener transportListener, boolean bKeepSocket) {
-		super(transportListener);
-		bKeepSocketActive = bKeepSocket;		
-	} // end-ctor	
-	
-	public BluetoothSocket getBTSocket(BluetoothServerSocket bsSocket){
-	    Field[] f = bsSocket.getClass().getDeclaredFields();
-
-	    @SuppressWarnings("unused")
-        int channel = -1;
-	   
-	    BluetoothSocket mySocket = null;
-	    
-	    for (Field field : f) {
-	        if(field.getName().equals("mSocket")){
-	            field.setAccessible(true);
-	            try {
-	                
-	            	mySocket = (BluetoothSocket) field.get(bsSocket);
-	            	return mySocket;
-	            	//channel = field.getInt(bsSocket);
-	            } catch (IllegalArgumentException e) {
-	                e.printStackTrace();
-	            } catch (IllegalAccessException e) {
-	                e.printStackTrace();
-	            }
-	            field.setAccessible(false);
-	        }
-	    }
-
-	    return null;
-	}
-	
-	public int getChannel(BluetoothSocket bsSocket){
-
-		int channel = -1;
-		if (bsSocket == null) return channel;
-	    
-		Field[] f = bsSocket.getClass().getDeclaredFields();
-	    
-	    for (Field field : f) {
-	        if(field.getName().equals("mPort")){
-	            field.setAccessible(true);
-	            try {
-	                
-	            	
-	            	channel = field.getInt(bsSocket);
-	            } catch (IllegalArgumentException e) {
-	                e.printStackTrace();
-	            } catch (IllegalAccessException e) {
-	                e.printStackTrace();
-	            }
-	            field.setAccessible(false);
-	        }
-	    }
-
-	    return channel;
-	}
-	
-	
-  /*  private BluetoothServerSocket getBluetoothServerSocket() throws IOException {
-        BluetoothServerSocket tmp;
-        
-        BluetoothAdapter mBluetoothAdapter = BluetoothAdapter.getDefaultAdapter();
-
-
-            try {
-                // compatibility with pre SDK 10 devices
-                Method listener = mBluetoothAdapter.getClass().getMethod(
-                        "listenUsingRfcommWithServiceRecord", String.class, UUID.class);
-                tmp = (BluetoothServerSocket) listener.invoke(mBluetoothAdapter, "SdlProxy", _listeningServiceUUID);
-
-            } catch (NoSuchMethodException e) {
-
-                throw new IOException(e);
-            } catch (InvocationTargetException e) {
-                throw new IOException(e);
-            } catch (IllegalAccessException e) {
-                throw new IOException(e);
-            }
-     
-        return tmp;
-    }*/
-	
-	
-	public void openConnection () throws SdlException {    	
-		
-		if (_serverSocket != null) {
-			return;
-		}		
-		
-		// Get the device's default Bluetooth Adapter
-		_adapter = BluetoothAdapter.getDefaultAdapter();
-		
-			
-		// Test if Adapter exists
-		if (_adapter == null) {
-			throw new SdlException("No Bluetooth adapter found. Bluetooth adapter must exist to communicate with SDL.", SdlExceptionCause.BLUETOOTH_ADAPTER_NULL);
-		}
-		
-		// Test if Bluetooth is enabled
-		try {
-			if (!_adapter.isEnabled()) {
-				throw new SdlException("Bluetooth adapter must be enabled to instantiate a SdlProxy object.", SdlExceptionCause.BLUETOOTH_DISABLED);
-			}
-		} catch (SecurityException e) {
-			throw new SdlException("Insufficient permissions to interact with the Bluetooth Adapter.", SdlExceptionCause.PERMISSION_DENIED);
-		}
-		
-		// Start BluetoothAdapterMonitor to ensure the Bluetooth Adapter continues to be enabled
-		_bluetoothAdapterMonitor = new BluetoothAdapterMonitor(_adapter);
-		
-		try {
-			_serverSocket = _adapter.listenUsingRfcommWithServiceRecord("SdlProxy", _listeningServiceUUID);				
-			BluetoothSocket mySock = getBTSocket(_serverSocket);
-			int iSocket = getChannel(mySock);
-
-			sComment = "Accepting Connections on SDP Server Port Number: " + iSocket + "\r\n";
-			sComment += "Keep Server Socket Open: " + bKeepSocketActive; 
-			if (iSocket < 0)
-			{
-				throw new SdlException("Could not open connection to SDL.", SdlExceptionCause.BLUETOOTH_SOCKET_UNAVAILABLE);
-			}			
-		} catch (IOException e) {
-
-			throw new SdlException("Could not open connection to SDL.", SdlExceptionCause.BLUETOOTH_SOCKET_UNAVAILABLE);
-
-		} catch (Exception ex) {
-			
-			// Test to determine if the bluetooth has been disabled since last check			
-			if (!_adapter.isEnabled()) {
-				throw new SdlException("Bluetooth adapter must be on to instantiate a SdlProxy object.", SdlExceptionCause.BLUETOOTH_DISABLED);
-			}
-
-			if(((SdlException) ex).getSdlExceptionCause() == SdlExceptionCause.BLUETOOTH_SOCKET_UNAVAILABLE) {
-
-				throw new SdlException("Could not open connection to SDL.", SdlExceptionCause.BLUETOOTH_SOCKET_UNAVAILABLE);
-
-			}
-			throw new SdlException("Could not open connection to SDL.", ex, SdlExceptionCause.SDL_CONNECTION_FAILED);
-		} 
-		
-		// Test to ensure serverSocket is not null
-		if (_serverSocket == null) {
-			throw new SdlException("Could not open connection to SDL.", SdlExceptionCause.SDL_CONNECTION_FAILED);
-		}
-		
-		SdlTrace.logTransportEvent("BTTransport: listening for incoming connect to service ID " + _listeningServiceUUID, null, InterfaceActivityDirection.Receive, null, 0, SDL_LIB_TRACE_KEY);
-		
-		// Setup transportReader thread
-		_transportReader = new TransportReaderThread();
-		_transportReader.setName("TransportReader");
-		_transportReader.setDaemon(true);
-		_transportReader.start();
-
-	} // end-method
-
-	public void disconnect() {
-		disconnect(null, null);
-	}
-
-	/**
-	 * Destroys the transport between SDL and the mobile app
-	 * 
-	 * @param msg
-	 * @param ex
-	 */
-	private synchronized void disconnect(String msg, Exception ex) {		
-		// If already disconnecting, return
-		if (_disconnecting) {
-			// No need to recursively call
-			return;
-		}		
-		_disconnecting = true;
-		
-		String disconnectMsg = (msg == null ? "" : msg);
-		if (ex != null) {
-			disconnectMsg += ", " + ex.toString();
-		} // end-if
-
-		SdlTrace.logTransportEvent("BTTransport.disconnect: " + disconnectMsg, null, InterfaceActivityDirection.Transmit, null, 0, SDL_LIB_TRACE_KEY);
-
-		try {			
-			if (_transportReader != null) {
-				_transportReader.halt();
-				_transportReader = null;
-			}
-		} catch (Exception e) {
-			SdlLog.e("Failed to stop transport reader thread.", e);
-		} // end-catch	
-		
-		try {
-			if (_bluetoothAdapterMonitor != null) {
-				_bluetoothAdapterMonitor.halt();
-				_bluetoothAdapterMonitor = null;
-			}
-		} catch (Exception e) {
-			SdlLog.e("Failed to stop adapter monitor thread.", e);
-		}
-		
-		try {
-			if (_serverSocket != null) {
-				_serverSocket.close();
-				_serverSocket = null;
-			} 
-		} catch (Exception e) {
-			SdlLog.e("Failed to close serverSocket", e);
-		} // end-catch
-		
-		try {
-			if (_activeSocket != null) {
-				_activeSocket.close();
-				_activeSocket = null;
-			}
-		} catch (Exception e) {
-			SdlLog.e("Failed to close activeSocket", e);
-		} // end-catch
-		
-		try {
-			if (_input != null) {
-				_input.close();
-				_input = null;
-			}
-		} catch (Exception e) {
-			SdlLog.e("Failed to close input stream", e);
-		} // end-catch
-		
-		try {
-			if (_output != null) {
-				_output.close();
-				_output = null;
-			}
-		} catch (Exception e) {
-			SdlLog.e("Failed to close output stream", e);
-		} // end-catch
-		
-		if (ex == null) {
-			// This disconnect was not caused by an error, notify the proxy that 
-			// the trasport has been disconnected.
-			handleTransportDisconnected(msg);
-		} else {
-			// This disconnect was caused by an error, notify the proxy
-			// that there was a transport error.
-			handleTransportError(msg, ex);
-		}
-		_disconnecting = false;
-	} // end-method
-
-	
-	/**
-	 * Sends data over the transport.  Takes a byte array and transmits data provided starting at the
-	 * offset and of the provided length to fragment transmission.
-	 */
-	public boolean sendBytesOverTransport(byte[] msgBytes, int offset, int length) {
-		boolean sendResult = false;
-		try {
-			_output.write(msgBytes, offset, length);
-			sendResult = true;
-		} catch (Exception ex) {
-			SdlLog.e("Error writing to Bluetooth socket: " + ex.toString(), ex);
-			handleTransportError("Error writing to Bluetooth socket:", ex);
-			sendResult = false;
-		} // end-catch
-		return sendResult;
-	} // end-method
-	
-	
-	
-	private class TransportReaderThread extends Thread {
-		
-		byte[] buf = new byte[4096];
-		private Boolean isHalted = false;
-		
-		public void halt() {
-			isHalted = true;
-		}
-		
-		private void acceptConnection() {
-			SdlTrace.logTransportEvent("BTTransport: Waiting for incoming RFCOMM connect", "", InterfaceActivityDirection.Receive, null, 0, SDL_LIB_TRACE_KEY);
-			
-			try {
-				// Blocks thread until connection established.
-				_activeSocket = _serverSocket.accept();
-				
-				// If halted after serverSocket.accept(), then return immediately
-				if (isHalted) {
-					return;
-				}
-				
-				// Log info of the connected device
-				BluetoothDevice btDevice = _activeSocket.getRemoteDevice();
-				String btDeviceInfoXml = SdlTrace.getBTDeviceInfo(btDevice);
-				SdlTrace.logTransportEvent("BTTransport: RFCOMM Connection Accepted", btDeviceInfoXml, InterfaceActivityDirection.Receive, null, 0, SDL_LIB_TRACE_KEY);
-				
-				_output = _activeSocket.getOutputStream();
-				_input = _activeSocket.getInputStream();
-
-				handleTransportConnected();
-				
-			} catch (Exception e) {
-				
-				if (!isHalted) {					
-					// Only call disconnect if the thread has not been halted
-					
-					// Check to see if Bluetooth was disabled
-					if (_adapter != null && !_adapter.isEnabled()) {
-						disconnect("Bluetooth Adapater has been disabled.", new SdlException("Bluetooth adapter must be enabled to instantiate a SdlProxy object.", e, SdlExceptionCause.BLUETOOTH_DISABLED));
-					} else {
-						disconnect("Failed to accept connection", e);
-					}
-				} 
-			}  finally {
-					if (!bKeepSocketActive && _serverSocket != null && !isHalted && (VERSION.SDK_INT > 0x00000010 /*VERSION_CODES.JELLY_BEAN*/) ) {
-						try {
-							_serverSocket.close();
-						} catch (IOException e) {
-							//do nothing
-						}
-						_serverSocket = null;
-					}
-			}
-		}
-		
-		private void readFromTransport() {
-			try {
-				int bytesRead = -1;
-				try {
-					bytesRead = _input.read(buf);
-				} catch (Exception e) {
-					if (!isHalted) {
-						// Only call disconnect if the thread has not been halted
-						
-						// Check to see if Bluetooth was disabled
-						if (_adapter != null && !_adapter.isEnabled()) {
-							disconnect("Bluetooth Adapater has been disabled.", new SdlException("Bluetooth adapter must be enabled to instantiate a SdlProxy object.", e, SdlExceptionCause.BLUETOOTH_DISABLED));
-						} else {
-							disconnect("Failed to read from Bluetooth transport.", e);
-						}
-					}
-					return;
-				} // end-catch
-				
-				if (bytesRead != -1) {
-					handleReceivedBytes(buf, bytesRead);
-				} else {
-					// When bytesRead == -1, it indicates end of stream
-					if (!isHalted) {
-						// Only call disconnect if the thread has not been halted
-						SdlLog.e("End of stream reached!");
-						disconnect("End of stream reached.", null);
-					}
-				}
-			} catch (Exception excp) {
-				if (!isHalted) {
-					// Only call disconnect if the thread has not been halted
-					String errString = "Failure in BTTransport reader thread: " + excp.toString();
-					SdlLog.e(errString, excp);
-					disconnect(errString, excp);
-				}
-				return;
-			} // end-catch
-		} // end-method
-		
-		public void run() {
-			// acceptConnection blocks until the connection has been accepted
-			acceptConnection();
-			
-			while (!isHalted) {
-				readFromTransport();
-			}
-		}
-	}
-	
-	private class BluetoothAdapterMonitor {
-		private boolean _isHalted = false;
-		private BluetoothAdapter _bluetoothAdapter = null;
-		private final String THREAD_NAME = "BluetoothAdapterMonitor";
-		private Thread _bluetoothAdapterMonitorThread = null;
-		
-		public BluetoothAdapterMonitor(BluetoothAdapter bluetoothAdapter) {
-			if (bluetoothAdapter == null) {
-				throw new IllegalArgumentException("BluetoothAdapter cannot be null.");
-			}
-			
-			// Set the bluetooth adapter
-			_bluetoothAdapter = bluetoothAdapter;
-			
-			_bluetoothAdapterMonitorThread = new Thread(new Runnable() {
-				@Override
-				public void run() {
-					while (!_isHalted) {
-						checkIfBluetoothAdapterDisabled();
-						try {
-							Thread.sleep(15000);
-						} catch (InterruptedException e) {
-							// Break if interrupted
-							break;
-						}
-					}
-				}
-			});
-			_bluetoothAdapterMonitorThread.setName(THREAD_NAME);
-			_bluetoothAdapterMonitorThread.setDaemon(true);
-			_bluetoothAdapterMonitorThread.start();
-		}
-		
-		private void checkIfBluetoothAdapterDisabled() {
-			if (_bluetoothAdapter != null && !_bluetoothAdapter.isEnabled()) {
-				// Bluetooth adapter has been disabled, disconnect the transport
-				disconnect("Bluetooth adapter has been disabled.", 
-						   new SdlException("Bluetooth adapter must be enabled to instantiate a SdlProxy object.", SdlExceptionCause.BLUETOOTH_DISABLED));
-			}
-		}
-		
-		public void halt() {
-			_isHalted = true;
-			_bluetoothAdapterMonitorThread.interrupt();
-		}
-	}
-
-	/**
-	 * Overridden abstract method which returns specific type of this transport.
-	 * 
-	 * @return Constant value - TransportType.BLUETOOTH.
-	 * 
-	 * @see TransportType
-	 */
-	public TransportType getTransportType() {
-		return TransportType.BLUETOOTH;
-	}
-
-	@Override
-	public String getBroadcastComment() {
-		return sComment;
-	}
-	
-} // end-class
+package com.smartdevicelink.transport;
+
+import java.io.IOException;
+import java.io.InputStream;
+import java.io.OutputStream;
+import java.lang.reflect.Field;
+import java.util.UUID;
+
+import android.bluetooth.BluetoothAdapter;
+import android.bluetooth.BluetoothDevice;
+import android.bluetooth.BluetoothServerSocket;
+import android.bluetooth.BluetoothSocket;
+import android.os.Build.VERSION;
+
+import com.smartdevicelink.exception.SdlException;
+import com.smartdevicelink.exception.SdlExceptionCause;
+import com.smartdevicelink.trace.SdlTrace;
+import com.smartdevicelink.trace.enums.InterfaceActivityDirection;
+import com.smartdevicelink.transport.enums.TransportType;
+import com.smartdevicelink.util.SdlLog;
+
+/**
+ * Bluetooth Transport Implementation. This transport advertises its existence to SDL by publishing an SDP record and waiting for an incoming connection from SDL. Connection is verified by checking for the SDL UUID. For more detailed information please refer to the <a href="#bluetoothTransport">Bluetooth Transport Guide</a>.
+ *
+ */
+public class BTTransport extends SdlTransport {	
+	//936DA01F9ABD4D9D80C702AF85C822A8
+	private final static UUID SDL_V4_MOBILE_APPLICATION_SVC_CLASS = new UUID(0x936DA01F9ABD4D9DL, 0x80C702AF85C822A8L);
+
+	private static final String SDL_LIB_TRACE_KEY = "42baba60-eb57-11df-98cf-0800200c9a66";
+	
+	private BluetoothAdapter _adapter = null;
+	private BluetoothSocket _activeSocket = null;
+	private InputStream _input = null;
+	private UUID _listeningServiceUUID = SDL_V4_MOBILE_APPLICATION_SVC_CLASS;
+	private BluetoothAdapterMonitor _bluetoothAdapterMonitor = null;
+	private TransportReaderThread _transportReader = null;
+	private OutputStream _output = null;
+	private BluetoothServerSocket _serverSocket = null;
+	
+	private String sComment = "";
+	private boolean bKeepSocketActive = true;
+	
+	// Boolean to monitor if the transport is in a disconnecting state
+    private boolean _disconnecting = false;
+	
+	public BTTransport(ITransportListener transportListener) {
+		super(transportListener);
+	} // end-ctor
+
+	public BTTransport(ITransportListener transportListener, boolean bKeepSocket) {
+		super(transportListener);
+		bKeepSocketActive = bKeepSocket;		
+	} // end-ctor	
+	
+	public BluetoothSocket getBTSocket(BluetoothServerSocket bsSocket){
+	    Field[] f = bsSocket.getClass().getDeclaredFields();
+
+	    @SuppressWarnings("unused")
+        int channel = -1;
+	   
+	    BluetoothSocket mySocket = null;
+	    
+	    for (Field field : f) {
+	        if(field.getName().equals("mSocket")){
+	            field.setAccessible(true);
+	            try {
+	                
+	            	mySocket = (BluetoothSocket) field.get(bsSocket);
+	            	return mySocket;
+	            	//channel = field.getInt(bsSocket);
+	            } catch (IllegalArgumentException e) {
+	                e.printStackTrace();
+	            } catch (IllegalAccessException e) {
+	                e.printStackTrace();
+	            }
+	            field.setAccessible(false);
+	        }
+	    }
+
+	    return null;
+	}
+	
+	public int getChannel(BluetoothSocket bsSocket){
+
+		int channel = -1;
+		if (bsSocket == null) return channel;
+	    
+		Field[] f = bsSocket.getClass().getDeclaredFields();
+	    
+	    for (Field field : f) {
+	        if(field.getName().equals("mPort")){
+	            field.setAccessible(true);
+	            try {
+	                
+	            	
+	            	channel = field.getInt(bsSocket);
+	            } catch (IllegalArgumentException e) {
+	                e.printStackTrace();
+	            } catch (IllegalAccessException e) {
+	                e.printStackTrace();
+	            }
+	            field.setAccessible(false);
+	        }
+	    }
+
+	    return channel;
+	}
+	
+	
+  /*  private BluetoothServerSocket getBluetoothServerSocket() throws IOException {
+        BluetoothServerSocket tmp;
+        
+        BluetoothAdapter mBluetoothAdapter = BluetoothAdapter.getDefaultAdapter();
+
+
+            try {
+                // compatibility with pre SDK 10 devices
+                Method listener = mBluetoothAdapter.getClass().getMethod(
+                        "listenUsingRfcommWithServiceRecord", String.class, UUID.class);
+                tmp = (BluetoothServerSocket) listener.invoke(mBluetoothAdapter, "SdlProxy", _listeningServiceUUID);
+
+            } catch (NoSuchMethodException e) {
+
+                throw new IOException(e);
+            } catch (InvocationTargetException e) {
+                throw new IOException(e);
+            } catch (IllegalAccessException e) {
+                throw new IOException(e);
+            }
+     
+        return tmp;
+    }*/
+	
+	
+	public void openConnection () throws SdlException {    	
+		
+		if (_serverSocket != null) {
+			return;
+		}		
+		
+		// Get the device's default Bluetooth Adapter
+		_adapter = BluetoothAdapter.getDefaultAdapter();
+		
+			
+		// Test if Adapter exists
+		if (_adapter == null) {
+			throw new SdlException("No Bluetooth adapter found. Bluetooth adapter must exist to communicate with SDL.", SdlExceptionCause.BLUETOOTH_ADAPTER_NULL);
+		}
+		
+		// Test if Bluetooth is enabled
+		try {
+			if (!_adapter.isEnabled()) {
+				throw new SdlException("Bluetooth adapter must be enabled to instantiate a SdlProxy object.", SdlExceptionCause.BLUETOOTH_DISABLED);
+			}
+		} catch (SecurityException e) {
+			throw new SdlException("Insufficient permissions to interact with the Bluetooth Adapter.", SdlExceptionCause.PERMISSION_DENIED);
+		}
+		
+		// Start BluetoothAdapterMonitor to ensure the Bluetooth Adapter continues to be enabled
+		_bluetoothAdapterMonitor = new BluetoothAdapterMonitor(_adapter);
+		
+		try {
+			_serverSocket = _adapter.listenUsingRfcommWithServiceRecord("SdlProxy", _listeningServiceUUID);				
+			BluetoothSocket mySock = getBTSocket(_serverSocket);
+			int iSocket = getChannel(mySock);
+
+			sComment = "Accepting Connections on SDP Server Port Number: " + iSocket + "\r\n";
+			sComment += "Keep Server Socket Open: " + bKeepSocketActive; 
+			if (iSocket < 0)
+			{
+				throw new SdlException("Could not open connection to SDL.", SdlExceptionCause.BLUETOOTH_SOCKET_UNAVAILABLE);
+			}			
+		} catch (IOException e) {
+
+			throw new SdlException("Could not open connection to SDL.", SdlExceptionCause.BLUETOOTH_SOCKET_UNAVAILABLE);
+
+		} catch (Exception ex) {
+			
+			// Test to determine if the bluetooth has been disabled since last check			
+			if (!_adapter.isEnabled()) {
+				throw new SdlException("Bluetooth adapter must be on to instantiate a SdlProxy object.", SdlExceptionCause.BLUETOOTH_DISABLED);
+			}
+
+			if(((SdlException) ex).getSdlExceptionCause() == SdlExceptionCause.BLUETOOTH_SOCKET_UNAVAILABLE) {
+
+				throw new SdlException("Could not open connection to SDL.", SdlExceptionCause.BLUETOOTH_SOCKET_UNAVAILABLE);
+
+			}
+			throw new SdlException("Could not open connection to SDL.", ex, SdlExceptionCause.SDL_CONNECTION_FAILED);
+		} 
+		
+		// Test to ensure serverSocket is not null
+		if (_serverSocket == null) {
+			throw new SdlException("Could not open connection to SDL.", SdlExceptionCause.SDL_CONNECTION_FAILED);
+		}
+		
+		SdlTrace.logTransportEvent("BTTransport: listening for incoming connect to service ID " + _listeningServiceUUID, null, InterfaceActivityDirection.Receive, null, 0, SDL_LIB_TRACE_KEY);
+		
+		// Setup transportReader thread
+		_transportReader = new TransportReaderThread();
+		_transportReader.setName("TransportReader");
+		_transportReader.setDaemon(true);
+		_transportReader.start();
+
+	} // end-method
+
+	public void disconnect() {
+		disconnect(null, null);
+	}
+
+	/**
+	 * Destroys the transport between SDL and the mobile app
+	 * 
+	 * @param msg
+	 * @param ex
+	 */
+	private synchronized void disconnect(String msg, Exception ex) {		
+		// If already disconnecting, return
+		if (_disconnecting) {
+			// No need to recursively call
+			return;
+		}		
+		_disconnecting = true;
+		
+		String disconnectMsg = (msg == null ? "" : msg);
+		if (ex != null) {
+			disconnectMsg += ", " + ex.toString();
+		} // end-if
+
+		SdlTrace.logTransportEvent("BTTransport.disconnect: " + disconnectMsg, null, InterfaceActivityDirection.Transmit, null, 0, SDL_LIB_TRACE_KEY);
+
+		try {			
+			if (_transportReader != null) {
+				_transportReader.halt();
+				_transportReader = null;
+			}
+		} catch (Exception e) {
+			SdlLog.e("Failed to stop transport reader thread.", e);
+		} // end-catch	
+		
+		try {
+			if (_bluetoothAdapterMonitor != null) {
+				_bluetoothAdapterMonitor.halt();
+				_bluetoothAdapterMonitor = null;
+			}
+		} catch (Exception e) {
+			SdlLog.e("Failed to stop adapter monitor thread.", e);
+		}
+		
+		try {
+			if (_serverSocket != null) {
+				_serverSocket.close();
+				_serverSocket = null;
+			} 
+		} catch (Exception e) {
+			SdlLog.e("Failed to close serverSocket", e);
+		} // end-catch
+		
+		try {
+			if (_activeSocket != null) {
+				_activeSocket.close();
+				_activeSocket = null;
+			}
+		} catch (Exception e) {
+			SdlLog.e("Failed to close activeSocket", e);
+		} // end-catch
+		
+		try {
+			if (_input != null) {
+				_input.close();
+				_input = null;
+			}
+		} catch (Exception e) {
+			SdlLog.e("Failed to close input stream", e);
+		} // end-catch
+		
+		try {
+			if (_output != null) {
+				_output.close();
+				_output = null;
+			}
+		} catch (Exception e) {
+			SdlLog.e("Failed to close output stream", e);
+		} // end-catch
+		
+		if (ex == null) {
+			// This disconnect was not caused by an error, notify the proxy that 
+			// the trasport has been disconnected.
+			handleTransportDisconnected(msg);
+		} else {
+			// This disconnect was caused by an error, notify the proxy
+			// that there was a transport error.
+			handleTransportError(msg, ex);
+		}
+		_disconnecting = false;
+	} // end-method
+
+	
+	/**
+	 * Sends data over the transport.  Takes a byte array and transmits data provided starting at the
+	 * offset and of the provided length to fragment transmission.
+	 */
+	public boolean sendBytesOverTransport(byte[] msgBytes, int offset, int length) {
+		boolean sendResult = false;
+		try {
+			_output.write(msgBytes, offset, length);
+			sendResult = true;
+		} catch (Exception ex) {
+			SdlLog.e("Error writing to Bluetooth socket: " + ex.toString(), ex);
+			handleTransportError("Error writing to Bluetooth socket:", ex);
+			sendResult = false;
+		} // end-catch
+		return sendResult;
+	} // end-method
+	
+	
+	
+	private class TransportReaderThread extends Thread {
+		
+		byte[] buf = new byte[4096];
+		private Boolean isHalted = false;
+		
+		public void halt() {
+			isHalted = true;
+		}
+		
+		private void acceptConnection() {
+			SdlTrace.logTransportEvent("BTTransport: Waiting for incoming RFCOMM connect", "", InterfaceActivityDirection.Receive, null, 0, SDL_LIB_TRACE_KEY);
+			
+			try {
+				// Blocks thread until connection established.
+				_activeSocket = _serverSocket.accept();
+				
+				// If halted after serverSocket.accept(), then return immediately
+				if (isHalted) {
+					return;
+				}
+				
+				// Log info of the connected device
+				BluetoothDevice btDevice = _activeSocket.getRemoteDevice();
+				String btDeviceInfoXml = SdlTrace.getBTDeviceInfo(btDevice);
+				SdlTrace.logTransportEvent("BTTransport: RFCOMM Connection Accepted", btDeviceInfoXml, InterfaceActivityDirection.Receive, null, 0, SDL_LIB_TRACE_KEY);
+				
+				_output = _activeSocket.getOutputStream();
+				_input = _activeSocket.getInputStream();
+
+				handleTransportConnected();
+				
+			} catch (Exception e) {
+				
+				if (!isHalted) {					
+					// Only call disconnect if the thread has not been halted
+					
+					// Check to see if Bluetooth was disabled
+					if (_adapter != null && !_adapter.isEnabled()) {
+						disconnect("Bluetooth Adapater has been disabled.", new SdlException("Bluetooth adapter must be enabled to instantiate a SdlProxy object.", e, SdlExceptionCause.BLUETOOTH_DISABLED));
+					} else {
+						disconnect("Failed to accept connection", e);
+					}
+				} 
+			}  finally {
+					if (!bKeepSocketActive && _serverSocket != null && !isHalted && (VERSION.SDK_INT > 0x00000010 /*VERSION_CODES.JELLY_BEAN*/) ) {
+						try {
+							_serverSocket.close();
+						} catch (IOException e) {
+							//do nothing
+						}
+						_serverSocket = null;
+					}
+			}
+		}
+		
+		private void readFromTransport() {
+			try {
+				int bytesRead = -1;
+				try {
+					bytesRead = _input.read(buf);
+				} catch (Exception e) {
+					if (!isHalted) {
+						// Only call disconnect if the thread has not been halted
+						
+						// Check to see if Bluetooth was disabled
+						if (_adapter != null && !_adapter.isEnabled()) {
+							disconnect("Bluetooth Adapater has been disabled.", new SdlException("Bluetooth adapter must be enabled to instantiate a SdlProxy object.", e, SdlExceptionCause.BLUETOOTH_DISABLED));
+						} else {
+							disconnect("Failed to read from Bluetooth transport.", e);
+						}
+					}
+					return;
+				} // end-catch
+				
+				if (bytesRead != -1) {
+					handleReceivedBytes(buf, bytesRead);
+				} else {
+					// When bytesRead == -1, it indicates end of stream
+					if (!isHalted) {
+						// Only call disconnect if the thread has not been halted
+						SdlLog.e("End of stream reached!");
+						disconnect("End of stream reached.", null);
+					}
+				}
+			} catch (Exception excp) {
+				if (!isHalted) {
+					// Only call disconnect if the thread has not been halted
+					String errString = "Failure in BTTransport reader thread: " + excp.toString();
+					SdlLog.e(errString, excp);
+					disconnect(errString, excp);
+				}
+				return;
+			} // end-catch
+		} // end-method
+		
+		public void run() {
+			// acceptConnection blocks until the connection has been accepted
+			acceptConnection();
+			
+			while (!isHalted) {
+				readFromTransport();
+			}
+		}
+	}
+	
+	private class BluetoothAdapterMonitor {
+		private boolean _isHalted = false;
+		private BluetoothAdapter _bluetoothAdapter = null;
+		private final String THREAD_NAME = "BluetoothAdapterMonitor";
+		private Thread _bluetoothAdapterMonitorThread = null;
+		
+		public BluetoothAdapterMonitor(BluetoothAdapter bluetoothAdapter) {
+			if (bluetoothAdapter == null) {
+				throw new IllegalArgumentException("BluetoothAdapter cannot be null.");
+			}
+			
+			// Set the bluetooth adapter
+			_bluetoothAdapter = bluetoothAdapter;
+			
+			_bluetoothAdapterMonitorThread = new Thread(new Runnable() {
+				@Override
+				public void run() {
+					while (!_isHalted) {
+						checkIfBluetoothAdapterDisabled();
+						try {
+							Thread.sleep(15000);
+						} catch (InterruptedException e) {
+							// Break if interrupted
+							break;
+						}
+					}
+				}
+			});
+			_bluetoothAdapterMonitorThread.setName(THREAD_NAME);
+			_bluetoothAdapterMonitorThread.setDaemon(true);
+			_bluetoothAdapterMonitorThread.start();
+		}
+		
+		private void checkIfBluetoothAdapterDisabled() {
+			if (_bluetoothAdapter != null && !_bluetoothAdapter.isEnabled()) {
+				// Bluetooth adapter has been disabled, disconnect the transport
+				disconnect("Bluetooth adapter has been disabled.", 
+						   new SdlException("Bluetooth adapter must be enabled to instantiate a SdlProxy object.", SdlExceptionCause.BLUETOOTH_DISABLED));
+			}
+		}
+		
+		public void halt() {
+			_isHalted = true;
+			_bluetoothAdapterMonitorThread.interrupt();
+		}
+	}
+
+	/**
+	 * Overridden abstract method which returns specific type of this transport.
+	 * 
+	 * @return Constant value - TransportType.BLUETOOTH.
+	 * 
+	 * @see TransportType
+	 */
+	public TransportType getTransportType() {
+		return TransportType.BLUETOOTH;
+	}
+
+	@Override
+	public String getBroadcastComment() {
+		return sComment;
+	}
+	
+} // end-class