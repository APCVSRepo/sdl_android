package com.smartdevicelink.transport;

import java.io.FileDescriptor;
import java.io.FileInputStream;
import java.io.FileOutputStream;
import java.io.IOException;
import java.io.InputStream;
import java.io.OutputStream;

import android.app.PendingIntent;
import android.content.BroadcastReceiver;
import android.content.Context;
import android.content.Intent;
import android.content.IntentFilter;
import android.hardware.usb.UsbAccessory;
import android.hardware.usb.UsbManager;
import android.os.ParcelFileDescriptor;

import com.smartdevicelink.exception.SdlException;
import com.smartdevicelink.exception.SdlExceptionCause;
import com.smartdevicelink.protocol.SdlPacket;
import com.smartdevicelink.trace.SdlTrace;
import com.smartdevicelink.trace.enums.InterfaceActivityDirection;
<<<<<<< HEAD
=======
import com.smartdevicelink.transport.ITransportListener;
import com.smartdevicelink.transport.SdlTransport;
import com.smartdevicelink.transport.SiphonServer;
import com.smartdevicelink.transport.enums.TransportType;
>>>>>>> d0388f42
import com.smartdevicelink.util.DebugTool;

/**
 * Class that implements USB transport.
 *
 * A note about USB Accessory protocol. If the device is already in the USB
 * accessory mode, any side (computer or Android) can open connection even if
 * the other side is not connected. Conversely, if one side simply disconnects,
 * the other side will NOT be notified and unblocked from reading data until
 * some data is sent again or the USB is physically disconnected.
 */
public class USBTransport extends SdlTransport {
    /**
     * Broadcast action: sent when a USB accessory is attached.
     *
     * UsbManager.EXTRA_ACCESSORY extra contains UsbAccessory object that has
     * been attached.
     */
    public static final String ACTION_USB_ACCESSORY_ATTACHED =
            "com.smartdevicelink.USB_ACCESSORY_ATTACHED";
    /**
     * String tag for logging.
     */
    private static final String TAG = USBTransport.class.getSimpleName();
    /**
     * Key for SdlTrace.
     */
    private static final String SDL_LIB_TRACE_KEY =
            "42baba60-eb57-11df-98cf-0800200c9a66";
    /**
     * Broadcast action: sent when the user has granted access to the USB
     * accessory.
     */
    private static final String ACTION_USB_PERMISSION =
            "com.smartdevicelink.USB_PERMISSION";
    /**
     * Manufacturer name of the accessory we want to connect to. Must be the
     * same as in accessory_filter.xml to work properly.
     */
    private final static String ACCESSORY_MANUFACTURER = "Ford";
    /**
     * Model name of the accessory we want to connect to. Must be the same as
     * in accessory_filter.xml to work properly.
     */
    private final static String ACCESSORY_MODEL = "HMI";
    /**
     * Version of the accessory we want to connect to. Must be the same as in
     * accessory_filter.xml to work properly.
     */
    private final static String ACCESSORY_VERSION = "1.0";
    /**
     * Prefix string to indicate debug output.
     */
    private static final String DEBUG_PREFIX = "DEBUG: ";
    /**
     * String to prefix exception output.
     */
    private static final String EXCEPTION_STRING = " Exception String: ";
    /**
     * Broadcast receiver that receives different USB-related intents: USB
     * accessory connected, disconnected, and permission granted.
     */
    private final BroadcastReceiver mUSBReceiver = new BroadcastReceiver() {
        @Override
        public void onReceive(Context context, Intent intent) {
            String action = intent.getAction();
            logD("USBReceiver Action: " + action);

            UsbAccessory accessory =
                    intent.getParcelableExtra(UsbManager.EXTRA_ACCESSORY);
            if (accessory != null) {
                if (ACTION_USB_ACCESSORY_ATTACHED.equals(action)) {
                    logI("Accessory " + accessory + " attached");
                    if (isAccessorySupported(accessory)) {
                        connectToAccessory(accessory);
                    } else {
                        logW("Attached accessory is not supported!");
                    }
                } else if (UsbManager.ACTION_USB_ACCESSORY_DETACHED
                        .equals(action)) {
                    logI("Accessory " + accessory + " detached");
                    final String msg = "USB accessory has been detached";
                    disconnect(msg, new SdlException(msg,
                            SdlExceptionCause.SDL_USB_DETACHED));
                } else if (ACTION_USB_PERMISSION.equals(action)) {
                    boolean permissionGranted = intent.getBooleanExtra(
                            UsbManager.EXTRA_PERMISSION_GRANTED, false);
                    if (permissionGranted) {
                        logI("Permission granted for accessory " + accessory);
                        openAccessory(accessory);
                    } else {
                        final String msg =
                                "Permission denied for accessory " + accessory;
                        logW(msg);
                        disconnect(msg, new SdlException(msg,
                                SdlExceptionCause.SDL_USB_PERMISSION_DENIED));
                    }
                }
            } else {
                logW("Accessory is null");
            }
        }
    };
    /**
     * USB config object.
     */
    private USBTransportConfig mConfig = null;
    /**
     * Current state of transport.
     *
     * Use setter and getter to access it.
     */
    private State mState = State.IDLE;
    /**
     * Current accessory the transport is working with if any.
     */
    private UsbAccessory mAccessory = null;
    /**
     * FileDescriptor that owns the input and output streams. We have to keep
     * it, otherwise it will be garbage collected and the streams will become
     * invalid.
     */
    private ParcelFileDescriptor mParcelFD = null;
    /**
     * Data input stream to read data from USB accessory.
     */
    private InputStream mInputStream = null;
    /**
     * Data output stream to write data to USB accessory.
     */
    private OutputStream mOutputStream = null;
    /**
     * Thread that connects and reads data from USB accessory.
     *
     * @see USBTransportReader
     */
    private Thread mReaderThread = null;

    /**
     * Constructs the USBTransport instance.
     *
     * @param usbTransportConfig Config object for the USB transport
     * @param transportListener  Listener that gets notified on different
     *                           transport events
     */
    public USBTransport(USBTransportConfig usbTransportConfig,
                        ITransportListener transportListener) {
        super(transportListener);
        this.mConfig = usbTransportConfig;
    	registerReciever();
    }

    /**
     * Returns the current state of transport.
     *
     * @return Current state of transport
     */
    public State getState() {
        return this.mState;
    }

    /**
     * Changes current state of transport.
     *
     * @param state New state
     */
    private void setState(State state) {
        logD("Changing state " + this.mState + " to " + state);
        this.mState = state;
    }

    /**
     * Sends the array of bytes over USB.
     *
     * @param msgBytes Array of bytes to send
     * @param offset   Offset in the array to start from
     * @param length   Number of bytes to send
     * @return true if the bytes are sent successfully
     */
    @Override
    protected boolean sendBytesOverTransport(byte[] msgBytes, int offset,
                                             int length) {
        logD("SendBytes: array size " + msgBytes.length + ", offset " + offset +
                ", length " + length);

        boolean result = false;
        final State state = getState();
        switch (state) {
            case CONNECTED:
                synchronized (this) {
                    if (mOutputStream != null) {
                        try {
                            mOutputStream.write(msgBytes, offset, length);
                            result = true;

                            logI("Bytes successfully sent");
                            SdlTrace.logTransportEvent(TAG + ": bytes sent",
                                    null, InterfaceActivityDirection.Transmit,
                                    msgBytes, offset, length,
                                    SDL_LIB_TRACE_KEY);
                        } catch (IOException e) {
                            final String msg = "Failed to send bytes over USB";
                            logW(msg, e);
                            handleTransportError(msg, e);
                        }
                    } else {
                        final String msg =
                                "Can't send bytes when output stream is null";
                        logW(msg);
                        handleTransportError(msg, null);
                    }
                }
                break;

            default:
                logW("Can't send bytes from " + state + " state");
                break;
        }

        return result;
    }

    
    public void registerReciever()
    {
    	IntentFilter filter = new IntentFilter();
        filter.addAction(ACTION_USB_ACCESSORY_ATTACHED);
        filter.addAction(UsbManager.ACTION_USB_ACCESSORY_DETACHED);
        filter.addAction(ACTION_USB_PERMISSION);
        filter.addAction(UsbManager.ACTION_USB_DEVICE_DETACHED);        
        getContext().registerReceiver(mUSBReceiver, filter);
    }
    
    /**
     * Opens a USB connection if not open yet.
     *
     * @throws SdlException
     */
    @Override
    public void openConnection() throws SdlException {
        final State state = getState();
        switch (state) {
            case IDLE:
                synchronized (this) {
                    logI("openConnection()");
                    setState(State.LISTENING);
                }

                logD("Registering receiver");
                try {
                    IntentFilter filter = new IntentFilter();
                    filter.addAction(ACTION_USB_ACCESSORY_ATTACHED);
                    filter.addAction(UsbManager.ACTION_USB_ACCESSORY_DETACHED);
                    filter.addAction(ACTION_USB_PERMISSION);
                    getContext().registerReceiver(mUSBReceiver, filter);

                    initializeAccessory();
                } catch (Exception e) {
                    String msg = "Couldn't start opening connection";
                    logE(msg, e);
                    throw new SdlException(msg, e,
                            SdlExceptionCause.SDL_CONNECTION_FAILED);
                }

                break;

            default:
                logW("openConnection() called from state " + state +
                        "; doing nothing");
                break;
        }
    }

    /**
     * Closes the USB connection if open.
     */
    @Override
    public void disconnect() {
        disconnect(null, null);
    }

    /**
     * Asks the reader thread to stop while it's possible. If it's blocked on
     * read(), there is no way to stop it except for physical USB disconnect.
     */
    //@Override
    public void stopReading() {
        DebugTool.logInfo("USBTransport: stop reading requested, doing nothing");
        // TODO - put back stopUSBReading(); @see <a href="https://adc.luxoft.com/jira/browse/SmartDeviceLink-3450">SmartDeviceLink-3450</a>
    }

    @SuppressWarnings("unused")
    private void stopUSBReading() {
        final State state = getState();
        switch (state) {
            case CONNECTED:
                logI("Stopping reading");
                synchronized (this) {
                    stopReaderThread();
                }
                break;

            default:
                logW("Stopping reading called from state " + state +
                        "; doing nothing");
                break;
        }
    }

    /**
     * Actually asks the reader thread to interrupt.
     */
    private void stopReaderThread() {
        if (mReaderThread != null) {
            logI("Interrupting USB reader");
            mReaderThread.interrupt();
            // don't join() now
            mReaderThread = null;
        } else {
            logD("USB reader is null");
        }
    }

    /**
     * Closes the USB connection from inside the transport with some extra info.
     *
     * @param msg Disconnect reason message, if any
     * @param ex  Disconnect exception, if any
     */
    private void disconnect(String msg, Exception ex) {
        final State state = getState();
        switch (state) {
            case LISTENING:
            case CONNECTED:
                synchronized (this) {
                    logI("Disconnect from state " + getState() + "; message: " +
                            msg + "; exception: " + ex);
                    setState(State.IDLE);

                    SdlTrace.logTransportEvent(TAG + ": disconnect", null,
                            InterfaceActivityDirection.None, null, 0,
                            SDL_LIB_TRACE_KEY);

                    stopReaderThread();

                    if (mAccessory != null) {
                        if (mOutputStream != null) {
                            try {
                                mOutputStream.close();
                            } catch (IOException e) {
                                logW("Can't close output stream", e);
                                mOutputStream = null;
                            }
                        }
                        if (mInputStream != null) {
                            try {
                                mInputStream.close();
                            } catch (IOException e) {
                                logW("Can't close input stream", e);
                                mInputStream = null;
                            }
                        }
                        if (mParcelFD != null) {
                            try {
                                mParcelFD.close();
                            } catch (IOException e) {
                                logW("Can't close file descriptor", e);
                                mParcelFD = null;
                            }
                        }

                        mAccessory = null;
                    }
                }

                logD("Unregistering receiver");
                try {
                    getContext().unregisterReceiver(mUSBReceiver);
                } catch (IllegalArgumentException e) {
                    logW("Receiver was already unregistered", e);
                }

                String disconnectMsg = (msg == null ? "" : msg);
                if (ex != null) {
                    disconnectMsg += ", " + ex.toString();
                }

                if (ex == null) {
                    // This disconnect was not caused by an error, notify the
                    // proxy that the transport has been disconnected.
                    logI("Disconnect is correct. Handling it");
                    handleTransportDisconnected(disconnectMsg);
                } else {
                    // This disconnect was caused by an error, notify the proxy
                    // that there was a transport error.
                    logI("Disconnect is incorrect. Handling it as error");
                    handleTransportError(disconnectMsg, ex);
                }
                break;

            default:
                logW("Disconnect called from state " + state +
                        "; doing nothing");
                break;
        }
    }

    /**
     * Returns the type of the transport.
     *
     * @return TransportType.USB
     * @see com.smartdevicelink.transport.enums.TransportType
     */
    @Override
    public TransportType getTransportType() {
        return TransportType.USB;
    }

    /**
     * Looks for an already connected compatible accessory and connect to it.
     */
    private void initializeAccessory() {
        logI("Looking for connected accessories");
        UsbManager usbManager = getUsbManager();
        UsbAccessory[] accessories = usbManager.getAccessoryList();
        if (accessories != null) {
            logD("Found total " + accessories.length + " accessories");
            for (UsbAccessory accessory : accessories) {
                if (isAccessorySupported(accessory)) {
                    connectToAccessory(accessory);
                    break;
                }
            }
        } else {
            logI("No connected accessories found");
        }
    }

    /**
     * Checks if the specified connected USB accessory is what we expect.
     *
     * @param accessory Accessory to check
     * @return true if the accessory is right
     */
    private boolean isAccessorySupported(UsbAccessory accessory) {
        boolean manufacturerMatches =
                ACCESSORY_MANUFACTURER.equals(accessory.getManufacturer());
        boolean modelMatches = ACCESSORY_MODEL.equals(accessory.getModel());
        boolean versionMatches =
                ACCESSORY_VERSION.equals(accessory.getVersion());
        return manufacturerMatches && modelMatches && versionMatches;
    }

    /**
     * Attempts to connect to the specified accessory.
     *
     * If the permission is already granted, opens the accessory. Otherwise,
     * requests permission to use it.
     *
     * @param accessory Accessory to connect to
     */
    private void connectToAccessory(UsbAccessory accessory) {
        final State state = getState();
        switch (state) {
            case LISTENING:
                UsbManager usbManager = getUsbManager();
                if (usbManager.hasPermission(accessory)) {
                    logI("Already have permission to use " + accessory);
                    openAccessory(accessory);
                } else {
                    logI("Requesting permission to use " + accessory);

                    PendingIntent permissionIntent = PendingIntent
                            .getBroadcast(getContext(), 0,
                                    new Intent(ACTION_USB_PERMISSION), 0);
                    usbManager.requestPermission(accessory, permissionIntent);
                }

                break;

            default:
                logW("connectToAccessory() called from state " + state +
                        "; doing nothing");
        }
    }

    /**
     * Returns the UsbManager to use with accessories.
     *
     * @return System UsbManager
     */
    private UsbManager getUsbManager() {
        return (UsbManager) getContext().getSystemService(Context.USB_SERVICE);
    }

    /**
     * Opens a connection to the accessory.
     *
     * When this function is called, the permission to use it must have already
     * been granted.
     *
     * @param accessory Accessory to open connection to
     */
    private void openAccessory(UsbAccessory accessory) {
        final State state = getState();
        switch (state) {
            case LISTENING:
                synchronized (this) {
                    logI("Opening accessory " + accessory);
                    mAccessory = accessory;

                    mReaderThread = new Thread(new USBTransportReader());
                    mReaderThread.setDaemon(true);
                    mReaderThread
                            .setName(USBTransportReader.class.getSimpleName());
                    mReaderThread.start();

                    // Initialize the SiphonServer
                    if (SiphonServer.getSiphonEnabledStatus()) {
                    	SiphonServer.init();
                    }
                }

                break;

            default:
                logW("openAccessory() called from state " + state +
                        "; doing nothing");
        }
    }

    /**
     * Logs the string and the throwable with ERROR level.
     *
     * @param s  string to log
     * @param tr throwable to log
     */
    private void logE(String s, Throwable tr) {
        DebugTool.logError(s, tr);
    }

    /**
     * Logs the string with WARN level.
     *
     * @param s string to log
     */
    private void logW(String s) {
        DebugTool.logWarning(s);
    }

    /**
     * Logs the string and the throwable with WARN level.
     *
     * @param s  string to log
     * @param tr throwable to log
     */
    private void logW(String s, Throwable tr) {
        StringBuilder res = new StringBuilder(s);
        if (tr != null) {
            res.append(EXCEPTION_STRING);
            res.append(tr.toString());
        }
        logW(res.toString());
    }

    /**
     * Logs the string with INFO level.
     *
     * @param s string to log
     */
    private void logI(String s) {
        DebugTool.logInfo(s);
    }

    /**
     * Logs the string with DEBUG level.
     *
     * @param s string to log
     */
    private void logD(String s) {
        // DebugTool doesn't support DEBUG level, so we use INFO instead
        DebugTool.logInfo(DEBUG_PREFIX + s);
    }

    /**
     * Returns Context to communicate with the OS.
     *
     * @return current context to be used by the USB transport
     */
    private Context getContext() {
        return mConfig.getUSBContext();
    }

    /**
     * Possible states of the USB transport.
     */
    private enum State {
        /**
         * Transport initialized; no connections.
         */
        IDLE,

        /**
         * USB accessory not attached; SdlProxy wants connection as soon as
         * accessory is attached.
         */
        LISTENING,

        /**
         * USB accessory attached; permission granted; data IO in progress.
         */
        CONNECTED
    }

    /**
     * Internal task that connects to and reads data from a USB accessory.
     *
     * Since the class has to have access to the parent class' variables,
     * sdlhronization must be taken in consideration! For now, all access
     * to variables of USBTransport must be surrounded with
     * synchronized (USBTransport.this) { … }
     */
    private class USBTransportReader implements Runnable {
        /**
         * String tag for logging inside the task.
         */
        private final String TAG = USBTransportReader.class.getSimpleName();

    	SdlPsm psm;
    	
    	public USBTransportReader(){
    		psm = new SdlPsm();
    	}
    	
        /**
         * Checks if the thread has been interrupted.
         *
         * @return true if the thread has been interrupted
         */
        private boolean isInterrupted() {
            return Thread.interrupted();
        }

        /**
         * Entry function that is called when the task is started. It attempts
         * to connect to the accessory, then starts a read loop until
         * interrupted.
         */
        @Override
        public void run() {
            logD("USB reader started!");
            psm.reset();
            if (connect()) {
                readFromTransport();
            }

            logD("USB reader finished!");
        }

        /**
         * Attemps to open connection to USB accessory.
         *
         * @return true if connected successfully
         */
        private boolean connect() {
            if (isInterrupted()) {
                logI("Thread is interrupted, not connecting");
                return false;
            }

            final State state = getState();
            switch (state) {
                case LISTENING:

                    synchronized (USBTransport.this) {
                        try {
                            mParcelFD =
                                    getUsbManager().openAccessory(mAccessory);
                        } catch (Exception e) {
                            final String msg =
                                    "Have no permission to open the accessory";
                            logE(msg, e);
                            disconnect(msg, e);
                            return false;
                        }
                        if (mParcelFD == null) {
                            if (isInterrupted()) {
                                logW("Can't open accessory, and thread is interrupted");
                            } else {
                                logW("Can't open accessory, disconnecting!");
                                String msg = "Failed to open USB accessory";
                                disconnect(msg, new SdlException(msg,
                                        SdlExceptionCause.SDL_CONNECTION_FAILED));
                            }
                            return false;
                        }
                        FileDescriptor fd = mParcelFD.getFileDescriptor();
                        mInputStream = new FileInputStream(fd);
                        mOutputStream = new FileOutputStream(fd);
                    }

                    logI("Accessory opened!");

                    synchronized (USBTransport.this) {
                        setState(State.CONNECTED);
                        handleTransportConnected();
                    }
                    break;

                default:
                    logW("connect() called from state " + state +
                            ", will not try to connect");
                    return false;
            }

            return true;
        }

        /**
         * Continuously reads data from the transport's input stream, blocking
         * when no data is available.
         */
        private void readFromTransport() {
            final int READ_BUFFER_SIZE = 4096;
            byte[] buffer = new byte[READ_BUFFER_SIZE];
            int bytes = 0;
            byte input;
            boolean stateProgress = false;

            // read loop
            while (!isInterrupted()) {
                try {
                	input = (byte)mInputStream.read();
                    if (input == -1) {
                        if (isInterrupted()) {
                            logI("EOF reached, and thread is interrupted");
                        } else {
                            logI("EOF reached, disconnecting!");
                            disconnect("EOF reached", null);
                        }
                        return;
                    }
                } catch (IOException e) {
                    if (isInterrupted()) {
                        logW("Can't read data, and thread is interrupted", e);
                    } else {
                        logW("Can't read data, disconnecting!", e);
                        disconnect("Can't read data from USB", e);
                    }
                    return;
                }

                logD("Read " + input + " bytes");
               //FIXME SdlTrace.logTransportEvent(TAG + ": read bytes", null,
                //        InterfaceActivityDirection.Receive, buffer, bytesRead,
                //        SDL_LIB_TRACE_KEY);

                if (isInterrupted()) {
                    logI("Read some data, but thread is interrupted");
                    return;
                }

                synchronized (USBTransport.this) {
                	
                	 stateProgress = psm.handleByte(input); 
                     if(stateProgress){ //We are trying to weed through the bad packet info until we get something
                     	buffer[bytes]=input;
                     	bytes++;
                     }
                     else if(!stateProgress){
                     	
                     	//Log.w(TAG, "Packet State Machine did not move forward from state - "+ psm.getState()+". PSM being Reset.");
                     	psm.reset();
                     	bytes=0;
                         buffer = new byte[READ_BUFFER_SIZE];
                     }
                     
                     if(psm.getState() == SdlPsm.FINISHED_STATE)
                     {
                     	//Log.d(TAG, "Packet formed, sending off");
                     	handleReceivedPacket((SdlPacket)psm.getFormedPacket());
                     	//We put a trace statement in the message read so we can avoid all the extra bytes
                     	psm.reset();
                     	bytes=0;
                         buffer = new byte[READ_BUFFER_SIZE]; //FIXME just do an array copy and send off

                     }
                }
            }
        }

        // Log functions

        private void logD(String s) {
            DebugTool.logInfo(DEBUG_PREFIX + s);
        }

        private void logI(String s) {
            DebugTool.logInfo(s);
        }

        private void logW(String s) {
            DebugTool.logWarning(s);
        }

        private void logW(String s, Throwable tr) {
            StringBuilder res = new StringBuilder(s);
            if (tr != null) {
                res.append(EXCEPTION_STRING);
                res.append(tr.toString());
            }
            logW(res.toString());
        }

        private void logE(String s, Throwable tr) {
            DebugTool.logError(s, tr);
        }
    }

	@Override
	public String getBroadcastComment() {
		// TODO Auto-generated method stub
		return null;
	}
}
<|MERGE_RESOLUTION|>--- conflicted
+++ resolved
@@ -1,855 +1,852 @@
-package com.smartdevicelink.transport;
-
-import java.io.FileDescriptor;
-import java.io.FileInputStream;
-import java.io.FileOutputStream;
-import java.io.IOException;
-import java.io.InputStream;
-import java.io.OutputStream;
-
-import android.app.PendingIntent;
-import android.content.BroadcastReceiver;
-import android.content.Context;
-import android.content.Intent;
-import android.content.IntentFilter;
-import android.hardware.usb.UsbAccessory;
-import android.hardware.usb.UsbManager;
-import android.os.ParcelFileDescriptor;
-
-import com.smartdevicelink.exception.SdlException;
-import com.smartdevicelink.exception.SdlExceptionCause;
-import com.smartdevicelink.protocol.SdlPacket;
-import com.smartdevicelink.trace.SdlTrace;
+package com.smartdevicelink.transport;
+
+import java.io.FileDescriptor;
+import java.io.FileInputStream;
+import java.io.FileOutputStream;
+import java.io.IOException;
+import java.io.InputStream;
+import java.io.OutputStream;
+
+import android.app.PendingIntent;
+import android.content.BroadcastReceiver;
+import android.content.Context;
+import android.content.Intent;
+import android.content.IntentFilter;
+import android.hardware.usb.UsbAccessory;
+import android.hardware.usb.UsbManager;
+import android.os.ParcelFileDescriptor;
+
+import com.smartdevicelink.exception.SdlException;
+import com.smartdevicelink.exception.SdlExceptionCause;
+import com.smartdevicelink.protocol.SdlPacket;
+import com.smartdevicelink.trace.SdlTrace;
 import com.smartdevicelink.trace.enums.InterfaceActivityDirection;
-<<<<<<< HEAD
-=======
-import com.smartdevicelink.transport.ITransportListener;
-import com.smartdevicelink.transport.SdlTransport;
-import com.smartdevicelink.transport.SiphonServer;
-import com.smartdevicelink.transport.enums.TransportType;
->>>>>>> d0388f42
-import com.smartdevicelink.util.DebugTool;
-
-/**
- * Class that implements USB transport.
- *
- * A note about USB Accessory protocol. If the device is already in the USB
- * accessory mode, any side (computer or Android) can open connection even if
- * the other side is not connected. Conversely, if one side simply disconnects,
- * the other side will NOT be notified and unblocked from reading data until
- * some data is sent again or the USB is physically disconnected.
- */
-public class USBTransport extends SdlTransport {
-    /**
-     * Broadcast action: sent when a USB accessory is attached.
-     *
-     * UsbManager.EXTRA_ACCESSORY extra contains UsbAccessory object that has
-     * been attached.
-     */
-    public static final String ACTION_USB_ACCESSORY_ATTACHED =
-            "com.smartdevicelink.USB_ACCESSORY_ATTACHED";
-    /**
-     * String tag for logging.
-     */
-    private static final String TAG = USBTransport.class.getSimpleName();
-    /**
-     * Key for SdlTrace.
-     */
-    private static final String SDL_LIB_TRACE_KEY =
-            "42baba60-eb57-11df-98cf-0800200c9a66";
-    /**
-     * Broadcast action: sent when the user has granted access to the USB
-     * accessory.
-     */
-    private static final String ACTION_USB_PERMISSION =
-            "com.smartdevicelink.USB_PERMISSION";
-    /**
-     * Manufacturer name of the accessory we want to connect to. Must be the
-     * same as in accessory_filter.xml to work properly.
-     */
-    private final static String ACCESSORY_MANUFACTURER = "Ford";
-    /**
-     * Model name of the accessory we want to connect to. Must be the same as
-     * in accessory_filter.xml to work properly.
-     */
-    private final static String ACCESSORY_MODEL = "HMI";
-    /**
-     * Version of the accessory we want to connect to. Must be the same as in
-     * accessory_filter.xml to work properly.
-     */
-    private final static String ACCESSORY_VERSION = "1.0";
-    /**
-     * Prefix string to indicate debug output.
-     */
-    private static final String DEBUG_PREFIX = "DEBUG: ";
-    /**
-     * String to prefix exception output.
-     */
-    private static final String EXCEPTION_STRING = " Exception String: ";
-    /**
-     * Broadcast receiver that receives different USB-related intents: USB
-     * accessory connected, disconnected, and permission granted.
-     */
-    private final BroadcastReceiver mUSBReceiver = new BroadcastReceiver() {
-        @Override
-        public void onReceive(Context context, Intent intent) {
-            String action = intent.getAction();
-            logD("USBReceiver Action: " + action);
-
-            UsbAccessory accessory =
-                    intent.getParcelableExtra(UsbManager.EXTRA_ACCESSORY);
-            if (accessory != null) {
-                if (ACTION_USB_ACCESSORY_ATTACHED.equals(action)) {
-                    logI("Accessory " + accessory + " attached");
-                    if (isAccessorySupported(accessory)) {
-                        connectToAccessory(accessory);
-                    } else {
-                        logW("Attached accessory is not supported!");
-                    }
-                } else if (UsbManager.ACTION_USB_ACCESSORY_DETACHED
-                        .equals(action)) {
-                    logI("Accessory " + accessory + " detached");
-                    final String msg = "USB accessory has been detached";
-                    disconnect(msg, new SdlException(msg,
-                            SdlExceptionCause.SDL_USB_DETACHED));
-                } else if (ACTION_USB_PERMISSION.equals(action)) {
-                    boolean permissionGranted = intent.getBooleanExtra(
-                            UsbManager.EXTRA_PERMISSION_GRANTED, false);
-                    if (permissionGranted) {
-                        logI("Permission granted for accessory " + accessory);
-                        openAccessory(accessory);
-                    } else {
-                        final String msg =
-                                "Permission denied for accessory " + accessory;
-                        logW(msg);
-                        disconnect(msg, new SdlException(msg,
-                                SdlExceptionCause.SDL_USB_PERMISSION_DENIED));
-                    }
-                }
-            } else {
-                logW("Accessory is null");
-            }
-        }
-    };
-    /**
-     * USB config object.
-     */
-    private USBTransportConfig mConfig = null;
-    /**
-     * Current state of transport.
-     *
-     * Use setter and getter to access it.
-     */
-    private State mState = State.IDLE;
-    /**
-     * Current accessory the transport is working with if any.
-     */
-    private UsbAccessory mAccessory = null;
-    /**
-     * FileDescriptor that owns the input and output streams. We have to keep
-     * it, otherwise it will be garbage collected and the streams will become
-     * invalid.
-     */
-    private ParcelFileDescriptor mParcelFD = null;
-    /**
-     * Data input stream to read data from USB accessory.
-     */
-    private InputStream mInputStream = null;
-    /**
-     * Data output stream to write data to USB accessory.
-     */
-    private OutputStream mOutputStream = null;
-    /**
-     * Thread that connects and reads data from USB accessory.
-     *
-     * @see USBTransportReader
-     */
-    private Thread mReaderThread = null;
-
-    /**
-     * Constructs the USBTransport instance.
-     *
-     * @param usbTransportConfig Config object for the USB transport
-     * @param transportListener  Listener that gets notified on different
-     *                           transport events
-     */
-    public USBTransport(USBTransportConfig usbTransportConfig,
-                        ITransportListener transportListener) {
-        super(transportListener);
-        this.mConfig = usbTransportConfig;
-    	registerReciever();
-    }
-
-    /**
-     * Returns the current state of transport.
-     *
-     * @return Current state of transport
-     */
-    public State getState() {
-        return this.mState;
-    }
-
-    /**
-     * Changes current state of transport.
-     *
-     * @param state New state
-     */
-    private void setState(State state) {
-        logD("Changing state " + this.mState + " to " + state);
-        this.mState = state;
-    }
-
-    /**
-     * Sends the array of bytes over USB.
-     *
-     * @param msgBytes Array of bytes to send
-     * @param offset   Offset in the array to start from
-     * @param length   Number of bytes to send
-     * @return true if the bytes are sent successfully
-     */
-    @Override
-    protected boolean sendBytesOverTransport(byte[] msgBytes, int offset,
-                                             int length) {
-        logD("SendBytes: array size " + msgBytes.length + ", offset " + offset +
-                ", length " + length);
-
-        boolean result = false;
-        final State state = getState();
-        switch (state) {
-            case CONNECTED:
-                synchronized (this) {
-                    if (mOutputStream != null) {
-                        try {
-                            mOutputStream.write(msgBytes, offset, length);
-                            result = true;
-
-                            logI("Bytes successfully sent");
-                            SdlTrace.logTransportEvent(TAG + ": bytes sent",
-                                    null, InterfaceActivityDirection.Transmit,
-                                    msgBytes, offset, length,
-                                    SDL_LIB_TRACE_KEY);
-                        } catch (IOException e) {
-                            final String msg = "Failed to send bytes over USB";
-                            logW(msg, e);
-                            handleTransportError(msg, e);
-                        }
-                    } else {
-                        final String msg =
-                                "Can't send bytes when output stream is null";
-                        logW(msg);
-                        handleTransportError(msg, null);
-                    }
-                }
-                break;
-
-            default:
-                logW("Can't send bytes from " + state + " state");
-                break;
-        }
-
-        return result;
-    }
-
-    
-    public void registerReciever()
-    {
-    	IntentFilter filter = new IntentFilter();
-        filter.addAction(ACTION_USB_ACCESSORY_ATTACHED);
-        filter.addAction(UsbManager.ACTION_USB_ACCESSORY_DETACHED);
-        filter.addAction(ACTION_USB_PERMISSION);
-        filter.addAction(UsbManager.ACTION_USB_DEVICE_DETACHED);        
-        getContext().registerReceiver(mUSBReceiver, filter);
-    }
-    
-    /**
-     * Opens a USB connection if not open yet.
-     *
-     * @throws SdlException
-     */
-    @Override
-    public void openConnection() throws SdlException {
-        final State state = getState();
-        switch (state) {
-            case IDLE:
-                synchronized (this) {
-                    logI("openConnection()");
-                    setState(State.LISTENING);
-                }
-
-                logD("Registering receiver");
-                try {
-                    IntentFilter filter = new IntentFilter();
-                    filter.addAction(ACTION_USB_ACCESSORY_ATTACHED);
-                    filter.addAction(UsbManager.ACTION_USB_ACCESSORY_DETACHED);
-                    filter.addAction(ACTION_USB_PERMISSION);
-                    getContext().registerReceiver(mUSBReceiver, filter);
-
-                    initializeAccessory();
-                } catch (Exception e) {
-                    String msg = "Couldn't start opening connection";
-                    logE(msg, e);
-                    throw new SdlException(msg, e,
-                            SdlExceptionCause.SDL_CONNECTION_FAILED);
-                }
-
-                break;
-
-            default:
-                logW("openConnection() called from state " + state +
-                        "; doing nothing");
-                break;
-        }
-    }
-
-    /**
-     * Closes the USB connection if open.
-     */
-    @Override
-    public void disconnect() {
-        disconnect(null, null);
-    }
-
-    /**
-     * Asks the reader thread to stop while it's possible. If it's blocked on
-     * read(), there is no way to stop it except for physical USB disconnect.
-     */
-    //@Override
-    public void stopReading() {
-        DebugTool.logInfo("USBTransport: stop reading requested, doing nothing");
-        // TODO - put back stopUSBReading(); @see <a href="https://adc.luxoft.com/jira/browse/SmartDeviceLink-3450">SmartDeviceLink-3450</a>
-    }
-
-    @SuppressWarnings("unused")
-    private void stopUSBReading() {
-        final State state = getState();
-        switch (state) {
-            case CONNECTED:
-                logI("Stopping reading");
-                synchronized (this) {
-                    stopReaderThread();
-                }
-                break;
-
-            default:
-                logW("Stopping reading called from state " + state +
-                        "; doing nothing");
-                break;
-        }
-    }
-
-    /**
-     * Actually asks the reader thread to interrupt.
-     */
-    private void stopReaderThread() {
-        if (mReaderThread != null) {
-            logI("Interrupting USB reader");
-            mReaderThread.interrupt();
-            // don't join() now
-            mReaderThread = null;
-        } else {
-            logD("USB reader is null");
-        }
-    }
-
-    /**
-     * Closes the USB connection from inside the transport with some extra info.
-     *
-     * @param msg Disconnect reason message, if any
-     * @param ex  Disconnect exception, if any
-     */
-    private void disconnect(String msg, Exception ex) {
-        final State state = getState();
-        switch (state) {
-            case LISTENING:
-            case CONNECTED:
-                synchronized (this) {
-                    logI("Disconnect from state " + getState() + "; message: " +
-                            msg + "; exception: " + ex);
-                    setState(State.IDLE);
-
-                    SdlTrace.logTransportEvent(TAG + ": disconnect", null,
-                            InterfaceActivityDirection.None, null, 0,
-                            SDL_LIB_TRACE_KEY);
-
-                    stopReaderThread();
-
-                    if (mAccessory != null) {
-                        if (mOutputStream != null) {
-                            try {
-                                mOutputStream.close();
-                            } catch (IOException e) {
-                                logW("Can't close output stream", e);
-                                mOutputStream = null;
-                            }
-                        }
-                        if (mInputStream != null) {
-                            try {
-                                mInputStream.close();
-                            } catch (IOException e) {
-                                logW("Can't close input stream", e);
-                                mInputStream = null;
-                            }
-                        }
-                        if (mParcelFD != null) {
-                            try {
-                                mParcelFD.close();
-                            } catch (IOException e) {
-                                logW("Can't close file descriptor", e);
-                                mParcelFD = null;
-                            }
-                        }
-
-                        mAccessory = null;
-                    }
-                }
-
-                logD("Unregistering receiver");
-                try {
-                    getContext().unregisterReceiver(mUSBReceiver);
-                } catch (IllegalArgumentException e) {
-                    logW("Receiver was already unregistered", e);
-                }
-
-                String disconnectMsg = (msg == null ? "" : msg);
-                if (ex != null) {
-                    disconnectMsg += ", " + ex.toString();
-                }
-
-                if (ex == null) {
-                    // This disconnect was not caused by an error, notify the
-                    // proxy that the transport has been disconnected.
-                    logI("Disconnect is correct. Handling it");
-                    handleTransportDisconnected(disconnectMsg);
-                } else {
-                    // This disconnect was caused by an error, notify the proxy
-                    // that there was a transport error.
-                    logI("Disconnect is incorrect. Handling it as error");
-                    handleTransportError(disconnectMsg, ex);
-                }
-                break;
-
-            default:
-                logW("Disconnect called from state " + state +
-                        "; doing nothing");
-                break;
-        }
-    }
-
-    /**
-     * Returns the type of the transport.
-     *
-     * @return TransportType.USB
-     * @see com.smartdevicelink.transport.enums.TransportType
-     */
-    @Override
-    public TransportType getTransportType() {
-        return TransportType.USB;
-    }
-
-    /**
-     * Looks for an already connected compatible accessory and connect to it.
-     */
-    private void initializeAccessory() {
-        logI("Looking for connected accessories");
-        UsbManager usbManager = getUsbManager();
-        UsbAccessory[] accessories = usbManager.getAccessoryList();
-        if (accessories != null) {
-            logD("Found total " + accessories.length + " accessories");
-            for (UsbAccessory accessory : accessories) {
-                if (isAccessorySupported(accessory)) {
-                    connectToAccessory(accessory);
-                    break;
-                }
-            }
-        } else {
-            logI("No connected accessories found");
-        }
-    }
-
-    /**
-     * Checks if the specified connected USB accessory is what we expect.
-     *
-     * @param accessory Accessory to check
-     * @return true if the accessory is right
-     */
-    private boolean isAccessorySupported(UsbAccessory accessory) {
-        boolean manufacturerMatches =
-                ACCESSORY_MANUFACTURER.equals(accessory.getManufacturer());
-        boolean modelMatches = ACCESSORY_MODEL.equals(accessory.getModel());
-        boolean versionMatches =
-                ACCESSORY_VERSION.equals(accessory.getVersion());
-        return manufacturerMatches && modelMatches && versionMatches;
-    }
-
-    /**
-     * Attempts to connect to the specified accessory.
-     *
-     * If the permission is already granted, opens the accessory. Otherwise,
-     * requests permission to use it.
-     *
-     * @param accessory Accessory to connect to
-     */
-    private void connectToAccessory(UsbAccessory accessory) {
-        final State state = getState();
-        switch (state) {
-            case LISTENING:
-                UsbManager usbManager = getUsbManager();
-                if (usbManager.hasPermission(accessory)) {
-                    logI("Already have permission to use " + accessory);
-                    openAccessory(accessory);
-                } else {
-                    logI("Requesting permission to use " + accessory);
-
-                    PendingIntent permissionIntent = PendingIntent
-                            .getBroadcast(getContext(), 0,
-                                    new Intent(ACTION_USB_PERMISSION), 0);
-                    usbManager.requestPermission(accessory, permissionIntent);
-                }
-
-                break;
-
-            default:
-                logW("connectToAccessory() called from state " + state +
-                        "; doing nothing");
-        }
-    }
-
-    /**
-     * Returns the UsbManager to use with accessories.
-     *
-     * @return System UsbManager
-     */
-    private UsbManager getUsbManager() {
-        return (UsbManager) getContext().getSystemService(Context.USB_SERVICE);
-    }
-
-    /**
-     * Opens a connection to the accessory.
-     *
-     * When this function is called, the permission to use it must have already
-     * been granted.
-     *
-     * @param accessory Accessory to open connection to
-     */
-    private void openAccessory(UsbAccessory accessory) {
-        final State state = getState();
-        switch (state) {
-            case LISTENING:
-                synchronized (this) {
-                    logI("Opening accessory " + accessory);
-                    mAccessory = accessory;
-
-                    mReaderThread = new Thread(new USBTransportReader());
-                    mReaderThread.setDaemon(true);
-                    mReaderThread
-                            .setName(USBTransportReader.class.getSimpleName());
-                    mReaderThread.start();
-
-                    // Initialize the SiphonServer
-                    if (SiphonServer.getSiphonEnabledStatus()) {
-                    	SiphonServer.init();
-                    }
-                }
-
-                break;
-
-            default:
-                logW("openAccessory() called from state " + state +
-                        "; doing nothing");
-        }
-    }
-
-    /**
-     * Logs the string and the throwable with ERROR level.
-     *
-     * @param s  string to log
-     * @param tr throwable to log
-     */
-    private void logE(String s, Throwable tr) {
-        DebugTool.logError(s, tr);
-    }
-
-    /**
-     * Logs the string with WARN level.
-     *
-     * @param s string to log
-     */
-    private void logW(String s) {
-        DebugTool.logWarning(s);
-    }
-
-    /**
-     * Logs the string and the throwable with WARN level.
-     *
-     * @param s  string to log
-     * @param tr throwable to log
-     */
-    private void logW(String s, Throwable tr) {
-        StringBuilder res = new StringBuilder(s);
-        if (tr != null) {
-            res.append(EXCEPTION_STRING);
-            res.append(tr.toString());
-        }
-        logW(res.toString());
-    }
-
-    /**
-     * Logs the string with INFO level.
-     *
-     * @param s string to log
-     */
-    private void logI(String s) {
-        DebugTool.logInfo(s);
-    }
-
-    /**
-     * Logs the string with DEBUG level.
-     *
-     * @param s string to log
-     */
-    private void logD(String s) {
-        // DebugTool doesn't support DEBUG level, so we use INFO instead
-        DebugTool.logInfo(DEBUG_PREFIX + s);
-    }
-
-    /**
-     * Returns Context to communicate with the OS.
-     *
-     * @return current context to be used by the USB transport
-     */
-    private Context getContext() {
-        return mConfig.getUSBContext();
-    }
-
-    /**
-     * Possible states of the USB transport.
-     */
-    private enum State {
-        /**
-         * Transport initialized; no connections.
-         */
-        IDLE,
-
-        /**
-         * USB accessory not attached; SdlProxy wants connection as soon as
-         * accessory is attached.
-         */
-        LISTENING,
-
-        /**
-         * USB accessory attached; permission granted; data IO in progress.
-         */
-        CONNECTED
-    }
-
-    /**
-     * Internal task that connects to and reads data from a USB accessory.
-     *
-     * Since the class has to have access to the parent class' variables,
-     * sdlhronization must be taken in consideration! For now, all access
-     * to variables of USBTransport must be surrounded with
-     * synchronized (USBTransport.this) { … }
-     */
-    private class USBTransportReader implements Runnable {
-        /**
-         * String tag for logging inside the task.
-         */
-        private final String TAG = USBTransportReader.class.getSimpleName();
-
-    	SdlPsm psm;
-    	
-    	public USBTransportReader(){
-    		psm = new SdlPsm();
-    	}
-    	
-        /**
-         * Checks if the thread has been interrupted.
-         *
-         * @return true if the thread has been interrupted
-         */
-        private boolean isInterrupted() {
-            return Thread.interrupted();
-        }
-
-        /**
-         * Entry function that is called when the task is started. It attempts
-         * to connect to the accessory, then starts a read loop until
-         * interrupted.
-         */
-        @Override
-        public void run() {
-            logD("USB reader started!");
-            psm.reset();
-            if (connect()) {
-                readFromTransport();
-            }
-
-            logD("USB reader finished!");
-        }
-
-        /**
-         * Attemps to open connection to USB accessory.
-         *
-         * @return true if connected successfully
-         */
-        private boolean connect() {
-            if (isInterrupted()) {
-                logI("Thread is interrupted, not connecting");
-                return false;
-            }
-
-            final State state = getState();
-            switch (state) {
-                case LISTENING:
-
-                    synchronized (USBTransport.this) {
-                        try {
-                            mParcelFD =
-                                    getUsbManager().openAccessory(mAccessory);
-                        } catch (Exception e) {
-                            final String msg =
-                                    "Have no permission to open the accessory";
-                            logE(msg, e);
-                            disconnect(msg, e);
-                            return false;
-                        }
-                        if (mParcelFD == null) {
-                            if (isInterrupted()) {
-                                logW("Can't open accessory, and thread is interrupted");
-                            } else {
-                                logW("Can't open accessory, disconnecting!");
-                                String msg = "Failed to open USB accessory";
-                                disconnect(msg, new SdlException(msg,
-                                        SdlExceptionCause.SDL_CONNECTION_FAILED));
-                            }
-                            return false;
-                        }
-                        FileDescriptor fd = mParcelFD.getFileDescriptor();
-                        mInputStream = new FileInputStream(fd);
-                        mOutputStream = new FileOutputStream(fd);
-                    }
-
-                    logI("Accessory opened!");
-
-                    synchronized (USBTransport.this) {
-                        setState(State.CONNECTED);
-                        handleTransportConnected();
-                    }
-                    break;
-
-                default:
-                    logW("connect() called from state " + state +
-                            ", will not try to connect");
-                    return false;
-            }
-
-            return true;
-        }
-
-        /**
-         * Continuously reads data from the transport's input stream, blocking
-         * when no data is available.
-         */
-        private void readFromTransport() {
-            final int READ_BUFFER_SIZE = 4096;
-            byte[] buffer = new byte[READ_BUFFER_SIZE];
-            int bytes = 0;
-            byte input;
-            boolean stateProgress = false;
-
-            // read loop
-            while (!isInterrupted()) {
-                try {
-                	input = (byte)mInputStream.read();
-                    if (input == -1) {
-                        if (isInterrupted()) {
-                            logI("EOF reached, and thread is interrupted");
-                        } else {
-                            logI("EOF reached, disconnecting!");
-                            disconnect("EOF reached", null);
-                        }
-                        return;
-                    }
-                } catch (IOException e) {
-                    if (isInterrupted()) {
-                        logW("Can't read data, and thread is interrupted", e);
-                    } else {
-                        logW("Can't read data, disconnecting!", e);
-                        disconnect("Can't read data from USB", e);
-                    }
-                    return;
-                }
-
-                logD("Read " + input + " bytes");
-               //FIXME SdlTrace.logTransportEvent(TAG + ": read bytes", null,
-                //        InterfaceActivityDirection.Receive, buffer, bytesRead,
-                //        SDL_LIB_TRACE_KEY);
-
-                if (isInterrupted()) {
-                    logI("Read some data, but thread is interrupted");
-                    return;
-                }
-
-                synchronized (USBTransport.this) {
-                	
-                	 stateProgress = psm.handleByte(input); 
-                     if(stateProgress){ //We are trying to weed through the bad packet info until we get something
-                     	buffer[bytes]=input;
-                     	bytes++;
-                     }
-                     else if(!stateProgress){
-                     	
-                     	//Log.w(TAG, "Packet State Machine did not move forward from state - "+ psm.getState()+". PSM being Reset.");
-                     	psm.reset();
-                     	bytes=0;
-                         buffer = new byte[READ_BUFFER_SIZE];
-                     }
-                     
-                     if(psm.getState() == SdlPsm.FINISHED_STATE)
-                     {
-                     	//Log.d(TAG, "Packet formed, sending off");
-                     	handleReceivedPacket((SdlPacket)psm.getFormedPacket());
-                     	//We put a trace statement in the message read so we can avoid all the extra bytes
-                     	psm.reset();
-                     	bytes=0;
-                         buffer = new byte[READ_BUFFER_SIZE]; //FIXME just do an array copy and send off
-
-                     }
-                }
-            }
-        }
-
-        // Log functions
-
-        private void logD(String s) {
-            DebugTool.logInfo(DEBUG_PREFIX + s);
-        }
-
-        private void logI(String s) {
-            DebugTool.logInfo(s);
-        }
-
-        private void logW(String s) {
-            DebugTool.logWarning(s);
-        }
-
-        private void logW(String s, Throwable tr) {
-            StringBuilder res = new StringBuilder(s);
-            if (tr != null) {
-                res.append(EXCEPTION_STRING);
-                res.append(tr.toString());
-            }
-            logW(res.toString());
-        }
-
-        private void logE(String s, Throwable tr) {
-            DebugTool.logError(s, tr);
-        }
-    }
-
-	@Override
-	public String getBroadcastComment() {
-		// TODO Auto-generated method stub
-		return null;
-	}
-}
+import com.smartdevicelink.transport.ITransportListener;
+import com.smartdevicelink.transport.SdlTransport;
+import com.smartdevicelink.transport.SiphonServer;
+import com.smartdevicelink.transport.enums.TransportType;
+import com.smartdevicelink.util.DebugTool;
+
+/**
+ * Class that implements USB transport.
+ *
+ * A note about USB Accessory protocol. If the device is already in the USB
+ * accessory mode, any side (computer or Android) can open connection even if
+ * the other side is not connected. Conversely, if one side simply disconnects,
+ * the other side will NOT be notified and unblocked from reading data until
+ * some data is sent again or the USB is physically disconnected.
+ */
+public class USBTransport extends SdlTransport {
+    /**
+     * Broadcast action: sent when a USB accessory is attached.
+     *
+     * UsbManager.EXTRA_ACCESSORY extra contains UsbAccessory object that has
+     * been attached.
+     */
+    public static final String ACTION_USB_ACCESSORY_ATTACHED =
+            "com.smartdevicelink.USB_ACCESSORY_ATTACHED";
+    /**
+     * String tag for logging.
+     */
+    private static final String TAG = USBTransport.class.getSimpleName();
+    /**
+     * Key for SdlTrace.
+     */
+    private static final String SDL_LIB_TRACE_KEY =
+            "42baba60-eb57-11df-98cf-0800200c9a66";
+    /**
+     * Broadcast action: sent when the user has granted access to the USB
+     * accessory.
+     */
+    private static final String ACTION_USB_PERMISSION =
+            "com.smartdevicelink.USB_PERMISSION";
+    /**
+     * Manufacturer name of the accessory we want to connect to. Must be the
+     * same as in accessory_filter.xml to work properly.
+     */
+    private final static String ACCESSORY_MANUFACTURER = "Ford";
+    /**
+     * Model name of the accessory we want to connect to. Must be the same as
+     * in accessory_filter.xml to work properly.
+     */
+    private final static String ACCESSORY_MODEL = "HMI";
+    /**
+     * Version of the accessory we want to connect to. Must be the same as in
+     * accessory_filter.xml to work properly.
+     */
+    private final static String ACCESSORY_VERSION = "1.0";
+    /**
+     * Prefix string to indicate debug output.
+     */
+    private static final String DEBUG_PREFIX = "DEBUG: ";
+    /**
+     * String to prefix exception output.
+     */
+    private static final String EXCEPTION_STRING = " Exception String: ";
+    /**
+     * Broadcast receiver that receives different USB-related intents: USB
+     * accessory connected, disconnected, and permission granted.
+     */
+    private final BroadcastReceiver mUSBReceiver = new BroadcastReceiver() {
+        @Override
+        public void onReceive(Context context, Intent intent) {
+            String action = intent.getAction();
+            logD("USBReceiver Action: " + action);
+
+            UsbAccessory accessory =
+                    intent.getParcelableExtra(UsbManager.EXTRA_ACCESSORY);
+            if (accessory != null) {
+                if (ACTION_USB_ACCESSORY_ATTACHED.equals(action)) {
+                    logI("Accessory " + accessory + " attached");
+                    if (isAccessorySupported(accessory)) {
+                        connectToAccessory(accessory);
+                    } else {
+                        logW("Attached accessory is not supported!");
+                    }
+                } else if (UsbManager.ACTION_USB_ACCESSORY_DETACHED
+                        .equals(action)) {
+                    logI("Accessory " + accessory + " detached");
+                    final String msg = "USB accessory has been detached";
+                    disconnect(msg, new SdlException(msg,
+                            SdlExceptionCause.SDL_USB_DETACHED));
+                } else if (ACTION_USB_PERMISSION.equals(action)) {
+                    boolean permissionGranted = intent.getBooleanExtra(
+                            UsbManager.EXTRA_PERMISSION_GRANTED, false);
+                    if (permissionGranted) {
+                        logI("Permission granted for accessory " + accessory);
+                        openAccessory(accessory);
+                    } else {
+                        final String msg =
+                                "Permission denied for accessory " + accessory;
+                        logW(msg);
+                        disconnect(msg, new SdlException(msg,
+                                SdlExceptionCause.SDL_USB_PERMISSION_DENIED));
+                    }
+                }
+            } else {
+                logW("Accessory is null");
+            }
+        }
+    };
+    /**
+     * USB config object.
+     */
+    private USBTransportConfig mConfig = null;
+    /**
+     * Current state of transport.
+     *
+     * Use setter and getter to access it.
+     */
+    private State mState = State.IDLE;
+    /**
+     * Current accessory the transport is working with if any.
+     */
+    private UsbAccessory mAccessory = null;
+    /**
+     * FileDescriptor that owns the input and output streams. We have to keep
+     * it, otherwise it will be garbage collected and the streams will become
+     * invalid.
+     */
+    private ParcelFileDescriptor mParcelFD = null;
+    /**
+     * Data input stream to read data from USB accessory.
+     */
+    private InputStream mInputStream = null;
+    /**
+     * Data output stream to write data to USB accessory.
+     */
+    private OutputStream mOutputStream = null;
+    /**
+     * Thread that connects and reads data from USB accessory.
+     *
+     * @see USBTransportReader
+     */
+    private Thread mReaderThread = null;
+
+    /**
+     * Constructs the USBTransport instance.
+     *
+     * @param usbTransportConfig Config object for the USB transport
+     * @param transportListener  Listener that gets notified on different
+     *                           transport events
+     */
+    public USBTransport(USBTransportConfig usbTransportConfig,
+                        ITransportListener transportListener) {
+        super(transportListener);
+        this.mConfig = usbTransportConfig;
+    	registerReciever();
+    }
+
+    /**
+     * Returns the current state of transport.
+     *
+     * @return Current state of transport
+     */
+    public State getState() {
+        return this.mState;
+    }
+
+    /**
+     * Changes current state of transport.
+     *
+     * @param state New state
+     */
+    private void setState(State state) {
+        logD("Changing state " + this.mState + " to " + state);
+        this.mState = state;
+    }
+
+    /**
+     * Sends the array of bytes over USB.
+     *
+     * @param msgBytes Array of bytes to send
+     * @param offset   Offset in the array to start from
+     * @param length   Number of bytes to send
+     * @return true if the bytes are sent successfully
+     */
+    @Override
+    protected boolean sendBytesOverTransport(byte[] msgBytes, int offset,
+                                             int length) {
+        logD("SendBytes: array size " + msgBytes.length + ", offset " + offset +
+                ", length " + length);
+
+        boolean result = false;
+        final State state = getState();
+        switch (state) {
+            case CONNECTED:
+                synchronized (this) {
+                    if (mOutputStream != null) {
+                        try {
+                            mOutputStream.write(msgBytes, offset, length);
+                            result = true;
+
+                            logI("Bytes successfully sent");
+                            SdlTrace.logTransportEvent(TAG + ": bytes sent",
+                                    null, InterfaceActivityDirection.Transmit,
+                                    msgBytes, offset, length,
+                                    SDL_LIB_TRACE_KEY);
+                        } catch (IOException e) {
+                            final String msg = "Failed to send bytes over USB";
+                            logW(msg, e);
+                            handleTransportError(msg, e);
+                        }
+                    } else {
+                        final String msg =
+                                "Can't send bytes when output stream is null";
+                        logW(msg);
+                        handleTransportError(msg, null);
+                    }
+                }
+                break;
+
+            default:
+                logW("Can't send bytes from " + state + " state");
+                break;
+        }
+
+        return result;
+    }
+
+    
+    public void registerReciever()
+    {
+    	IntentFilter filter = new IntentFilter();
+        filter.addAction(ACTION_USB_ACCESSORY_ATTACHED);
+        filter.addAction(UsbManager.ACTION_USB_ACCESSORY_DETACHED);
+        filter.addAction(ACTION_USB_PERMISSION);
+        filter.addAction(UsbManager.ACTION_USB_DEVICE_DETACHED);        
+        getContext().registerReceiver(mUSBReceiver, filter);
+    }
+    
+    /**
+     * Opens a USB connection if not open yet.
+     *
+     * @throws SdlException
+     */
+    @Override
+    public void openConnection() throws SdlException {
+        final State state = getState();
+        switch (state) {
+            case IDLE:
+                synchronized (this) {
+                    logI("openConnection()");
+                    setState(State.LISTENING);
+                }
+
+                logD("Registering receiver");
+                try {
+                    IntentFilter filter = new IntentFilter();
+                    filter.addAction(ACTION_USB_ACCESSORY_ATTACHED);
+                    filter.addAction(UsbManager.ACTION_USB_ACCESSORY_DETACHED);
+                    filter.addAction(ACTION_USB_PERMISSION);
+                    getContext().registerReceiver(mUSBReceiver, filter);
+
+                    initializeAccessory();
+                } catch (Exception e) {
+                    String msg = "Couldn't start opening connection";
+                    logE(msg, e);
+                    throw new SdlException(msg, e,
+                            SdlExceptionCause.SDL_CONNECTION_FAILED);
+                }
+
+                break;
+
+            default:
+                logW("openConnection() called from state " + state +
+                        "; doing nothing");
+                break;
+        }
+    }
+
+    /**
+     * Closes the USB connection if open.
+     */
+    @Override
+    public void disconnect() {
+        disconnect(null, null);
+    }
+
+    /**
+     * Asks the reader thread to stop while it's possible. If it's blocked on
+     * read(), there is no way to stop it except for physical USB disconnect.
+     */
+    //@Override
+    public void stopReading() {
+        DebugTool.logInfo("USBTransport: stop reading requested, doing nothing");
+        // TODO - put back stopUSBReading(); @see <a href="https://adc.luxoft.com/jira/browse/SmartDeviceLink-3450">SmartDeviceLink-3450</a>
+    }
+
+    @SuppressWarnings("unused")
+    private void stopUSBReading() {
+        final State state = getState();
+        switch (state) {
+            case CONNECTED:
+                logI("Stopping reading");
+                synchronized (this) {
+                    stopReaderThread();
+                }
+                break;
+
+            default:
+                logW("Stopping reading called from state " + state +
+                        "; doing nothing");
+                break;
+        }
+    }
+
+    /**
+     * Actually asks the reader thread to interrupt.
+     */
+    private void stopReaderThread() {
+        if (mReaderThread != null) {
+            logI("Interrupting USB reader");
+            mReaderThread.interrupt();
+            // don't join() now
+            mReaderThread = null;
+        } else {
+            logD("USB reader is null");
+        }
+    }
+
+    /**
+     * Closes the USB connection from inside the transport with some extra info.
+     *
+     * @param msg Disconnect reason message, if any
+     * @param ex  Disconnect exception, if any
+     */
+    private void disconnect(String msg, Exception ex) {
+        final State state = getState();
+        switch (state) {
+            case LISTENING:
+            case CONNECTED:
+                synchronized (this) {
+                    logI("Disconnect from state " + getState() + "; message: " +
+                            msg + "; exception: " + ex);
+                    setState(State.IDLE);
+
+                    SdlTrace.logTransportEvent(TAG + ": disconnect", null,
+                            InterfaceActivityDirection.None, null, 0,
+                            SDL_LIB_TRACE_KEY);
+
+                    stopReaderThread();
+
+                    if (mAccessory != null) {
+                        if (mOutputStream != null) {
+                            try {
+                                mOutputStream.close();
+                            } catch (IOException e) {
+                                logW("Can't close output stream", e);
+                                mOutputStream = null;
+                            }
+                        }
+                        if (mInputStream != null) {
+                            try {
+                                mInputStream.close();
+                            } catch (IOException e) {
+                                logW("Can't close input stream", e);
+                                mInputStream = null;
+                            }
+                        }
+                        if (mParcelFD != null) {
+                            try {
+                                mParcelFD.close();
+                            } catch (IOException e) {
+                                logW("Can't close file descriptor", e);
+                                mParcelFD = null;
+                            }
+                        }
+
+                        mAccessory = null;
+                    }
+                }
+
+                logD("Unregistering receiver");
+                try {
+                    getContext().unregisterReceiver(mUSBReceiver);
+                } catch (IllegalArgumentException e) {
+                    logW("Receiver was already unregistered", e);
+                }
+
+                String disconnectMsg = (msg == null ? "" : msg);
+                if (ex != null) {
+                    disconnectMsg += ", " + ex.toString();
+                }
+
+                if (ex == null) {
+                    // This disconnect was not caused by an error, notify the
+                    // proxy that the transport has been disconnected.
+                    logI("Disconnect is correct. Handling it");
+                    handleTransportDisconnected(disconnectMsg);
+                } else {
+                    // This disconnect was caused by an error, notify the proxy
+                    // that there was a transport error.
+                    logI("Disconnect is incorrect. Handling it as error");
+                    handleTransportError(disconnectMsg, ex);
+                }
+                break;
+
+            default:
+                logW("Disconnect called from state " + state +
+                        "; doing nothing");
+                break;
+        }
+    }
+
+    /**
+     * Returns the type of the transport.
+     *
+     * @return TransportType.USB
+     * @see com.smartdevicelink.transport.enums.TransportType
+     */
+    @Override
+    public TransportType getTransportType() {
+        return TransportType.USB;
+    }
+
+    /**
+     * Looks for an already connected compatible accessory and connect to it.
+     */
+    private void initializeAccessory() {
+        logI("Looking for connected accessories");
+        UsbManager usbManager = getUsbManager();
+        UsbAccessory[] accessories = usbManager.getAccessoryList();
+        if (accessories != null) {
+            logD("Found total " + accessories.length + " accessories");
+            for (UsbAccessory accessory : accessories) {
+                if (isAccessorySupported(accessory)) {
+                    connectToAccessory(accessory);
+                    break;
+                }
+            }
+        } else {
+            logI("No connected accessories found");
+        }
+    }
+
+    /**
+     * Checks if the specified connected USB accessory is what we expect.
+     *
+     * @param accessory Accessory to check
+     * @return true if the accessory is right
+     */
+    private boolean isAccessorySupported(UsbAccessory accessory) {
+        boolean manufacturerMatches =
+                ACCESSORY_MANUFACTURER.equals(accessory.getManufacturer());
+        boolean modelMatches = ACCESSORY_MODEL.equals(accessory.getModel());
+        boolean versionMatches =
+                ACCESSORY_VERSION.equals(accessory.getVersion());
+        return manufacturerMatches && modelMatches && versionMatches;
+    }
+
+    /**
+     * Attempts to connect to the specified accessory.
+     *
+     * If the permission is already granted, opens the accessory. Otherwise,
+     * requests permission to use it.
+     *
+     * @param accessory Accessory to connect to
+     */
+    private void connectToAccessory(UsbAccessory accessory) {
+        final State state = getState();
+        switch (state) {
+            case LISTENING:
+                UsbManager usbManager = getUsbManager();
+                if (usbManager.hasPermission(accessory)) {
+                    logI("Already have permission to use " + accessory);
+                    openAccessory(accessory);
+                } else {
+                    logI("Requesting permission to use " + accessory);
+
+                    PendingIntent permissionIntent = PendingIntent
+                            .getBroadcast(getContext(), 0,
+                                    new Intent(ACTION_USB_PERMISSION), 0);
+                    usbManager.requestPermission(accessory, permissionIntent);
+                }
+
+                break;
+
+            default:
+                logW("connectToAccessory() called from state " + state +
+                        "; doing nothing");
+        }
+    }
+
+    /**
+     * Returns the UsbManager to use with accessories.
+     *
+     * @return System UsbManager
+     */
+    private UsbManager getUsbManager() {
+        return (UsbManager) getContext().getSystemService(Context.USB_SERVICE);
+    }
+
+    /**
+     * Opens a connection to the accessory.
+     *
+     * When this function is called, the permission to use it must have already
+     * been granted.
+     *
+     * @param accessory Accessory to open connection to
+     */
+    private void openAccessory(UsbAccessory accessory) {
+        final State state = getState();
+        switch (state) {
+            case LISTENING:
+                synchronized (this) {
+                    logI("Opening accessory " + accessory);
+                    mAccessory = accessory;
+
+                    mReaderThread = new Thread(new USBTransportReader());
+                    mReaderThread.setDaemon(true);
+                    mReaderThread
+                            .setName(USBTransportReader.class.getSimpleName());
+                    mReaderThread.start();
+
+                    // Initialize the SiphonServer
+                    if (SiphonServer.getSiphonEnabledStatus()) {
+                    	SiphonServer.init();
+                    }
+                }
+
+                break;
+
+            default:
+                logW("openAccessory() called from state " + state +
+                        "; doing nothing");
+        }
+    }
+
+    /**
+     * Logs the string and the throwable with ERROR level.
+     *
+     * @param s  string to log
+     * @param tr throwable to log
+     */
+    private void logE(String s, Throwable tr) {
+        DebugTool.logError(s, tr);
+    }
+
+    /**
+     * Logs the string with WARN level.
+     *
+     * @param s string to log
+     */
+    private void logW(String s) {
+        DebugTool.logWarning(s);
+    }
+
+    /**
+     * Logs the string and the throwable with WARN level.
+     *
+     * @param s  string to log
+     * @param tr throwable to log
+     */
+    private void logW(String s, Throwable tr) {
+        StringBuilder res = new StringBuilder(s);
+        if (tr != null) {
+            res.append(EXCEPTION_STRING);
+            res.append(tr.toString());
+        }
+        logW(res.toString());
+    }
+
+    /**
+     * Logs the string with INFO level.
+     *
+     * @param s string to log
+     */
+    private void logI(String s) {
+        DebugTool.logInfo(s);
+    }
+
+    /**
+     * Logs the string with DEBUG level.
+     *
+     * @param s string to log
+     */
+    private void logD(String s) {
+        // DebugTool doesn't support DEBUG level, so we use INFO instead
+        DebugTool.logInfo(DEBUG_PREFIX + s);
+    }
+
+    /**
+     * Returns Context to communicate with the OS.
+     *
+     * @return current context to be used by the USB transport
+     */
+    private Context getContext() {
+        return mConfig.getUSBContext();
+    }
+
+    /**
+     * Possible states of the USB transport.
+     */
+    private enum State {
+        /**
+         * Transport initialized; no connections.
+         */
+        IDLE,
+
+        /**
+         * USB accessory not attached; SdlProxy wants connection as soon as
+         * accessory is attached.
+         */
+        LISTENING,
+
+        /**
+         * USB accessory attached; permission granted; data IO in progress.
+         */
+        CONNECTED
+    }
+
+    /**
+     * Internal task that connects to and reads data from a USB accessory.
+     *
+     * Since the class has to have access to the parent class' variables,
+     * sdlhronization must be taken in consideration! For now, all access
+     * to variables of USBTransport must be surrounded with
+     * synchronized (USBTransport.this) { … }
+     */
+    private class USBTransportReader implements Runnable {
+        /**
+         * String tag for logging inside the task.
+         */
+        private final String TAG = USBTransportReader.class.getSimpleName();
+
+    	SdlPsm psm;
+    	
+    	public USBTransportReader(){
+    		psm = new SdlPsm();
+    	}
+    	
+        /**
+         * Checks if the thread has been interrupted.
+         *
+         * @return true if the thread has been interrupted
+         */
+        private boolean isInterrupted() {
+            return Thread.interrupted();
+        }
+
+        /**
+         * Entry function that is called when the task is started. It attempts
+         * to connect to the accessory, then starts a read loop until
+         * interrupted.
+         */
+        @Override
+        public void run() {
+            logD("USB reader started!");
+            psm.reset();
+            if (connect()) {
+                readFromTransport();
+            }
+
+            logD("USB reader finished!");
+        }
+
+        /**
+         * Attemps to open connection to USB accessory.
+         *
+         * @return true if connected successfully
+         */
+        private boolean connect() {
+            if (isInterrupted()) {
+                logI("Thread is interrupted, not connecting");
+                return false;
+            }
+
+            final State state = getState();
+            switch (state) {
+                case LISTENING:
+
+                    synchronized (USBTransport.this) {
+                        try {
+                            mParcelFD =
+                                    getUsbManager().openAccessory(mAccessory);
+                        } catch (Exception e) {
+                            final String msg =
+                                    "Have no permission to open the accessory";
+                            logE(msg, e);
+                            disconnect(msg, e);
+                            return false;
+                        }
+                        if (mParcelFD == null) {
+                            if (isInterrupted()) {
+                                logW("Can't open accessory, and thread is interrupted");
+                            } else {
+                                logW("Can't open accessory, disconnecting!");
+                                String msg = "Failed to open USB accessory";
+                                disconnect(msg, new SdlException(msg,
+                                        SdlExceptionCause.SDL_CONNECTION_FAILED));
+                            }
+                            return false;
+                        }
+                        FileDescriptor fd = mParcelFD.getFileDescriptor();
+                        mInputStream = new FileInputStream(fd);
+                        mOutputStream = new FileOutputStream(fd);
+                    }
+
+                    logI("Accessory opened!");
+
+                    synchronized (USBTransport.this) {
+                        setState(State.CONNECTED);
+                        handleTransportConnected();
+                    }
+                    break;
+
+                default:
+                    logW("connect() called from state " + state +
+                            ", will not try to connect");
+                    return false;
+            }
+
+            return true;
+        }
+
+        /**
+         * Continuously reads data from the transport's input stream, blocking
+         * when no data is available.
+         */
+        private void readFromTransport() {
+            final int READ_BUFFER_SIZE = 4096;
+            byte[] buffer = new byte[READ_BUFFER_SIZE];
+            int bytes = 0;
+            byte input;
+            boolean stateProgress = false;
+
+            // read loop
+            while (!isInterrupted()) {
+                try {
+                	input = (byte)mInputStream.read();
+                    if (input == -1) {
+                        if (isInterrupted()) {
+                            logI("EOF reached, and thread is interrupted");
+                        } else {
+                            logI("EOF reached, disconnecting!");
+                            disconnect("EOF reached", null);
+                        }
+                        return;
+                    }
+                } catch (IOException e) {
+                    if (isInterrupted()) {
+                        logW("Can't read data, and thread is interrupted", e);
+                    } else {
+                        logW("Can't read data, disconnecting!", e);
+                        disconnect("Can't read data from USB", e);
+                    }
+                    return;
+                }
+
+                logD("Read " + input + " bytes");
+               //FIXME SdlTrace.logTransportEvent(TAG + ": read bytes", null,
+                //        InterfaceActivityDirection.Receive, buffer, bytesRead,
+                //        SDL_LIB_TRACE_KEY);
+
+                if (isInterrupted()) {
+                    logI("Read some data, but thread is interrupted");
+                    return;
+                }
+
+                synchronized (USBTransport.this) {
+                	
+                	 stateProgress = psm.handleByte(input); 
+                     if(stateProgress){ //We are trying to weed through the bad packet info until we get something
+                     	buffer[bytes]=input;
+                     	bytes++;
+                     }
+                     else if(!stateProgress){
+                     	
+                     	//Log.w(TAG, "Packet State Machine did not move forward from state - "+ psm.getState()+". PSM being Reset.");
+                     	psm.reset();
+                     	bytes=0;
+                         buffer = new byte[READ_BUFFER_SIZE];
+                     }
+                     
+                     if(psm.getState() == SdlPsm.FINISHED_STATE)
+                     {
+                     	//Log.d(TAG, "Packet formed, sending off");
+                     	handleReceivedPacket((SdlPacket)psm.getFormedPacket());
+                     	//We put a trace statement in the message read so we can avoid all the extra bytes
+                     	psm.reset();
+                     	bytes=0;
+                         buffer = new byte[READ_BUFFER_SIZE]; //FIXME just do an array copy and send off
+
+                     }
+                }
+            }
+        }
+
+        // Log functions
+
+        private void logD(String s) {
+            DebugTool.logInfo(DEBUG_PREFIX + s);
+        }
+
+        private void logI(String s) {
+            DebugTool.logInfo(s);
+        }
+
+        private void logW(String s) {
+            DebugTool.logWarning(s);
+        }
+
+        private void logW(String s, Throwable tr) {
+            StringBuilder res = new StringBuilder(s);
+            if (tr != null) {
+                res.append(EXCEPTION_STRING);
+                res.append(tr.toString());
+            }
+            logW(res.toString());
+        }
+
+        private void logE(String s, Throwable tr) {
+            DebugTool.logError(s, tr);
+        }
+    }
+
+	@Override
+	public String getBroadcastComment() {
+		// TODO Auto-generated method stub
+		return null;
+	}
+}