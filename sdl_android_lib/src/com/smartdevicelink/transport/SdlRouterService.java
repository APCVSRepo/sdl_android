package com.smartdevicelink.transport;

import static com.smartdevicelink.transport.TransportConstants.CONNECTED_DEVICE_STRING_EXTRA_NAME;
import static com.smartdevicelink.transport.TransportConstants.FORMED_PACKET_EXTRA_NAME;
import static com.smartdevicelink.transport.TransportConstants.HARDWARE_DISCONNECTED;
import static com.smartdevicelink.transport.TransportConstants.SEND_PACKET_TO_APP_LOCATION_EXTRA_NAME;

import java.util.Collection;
import java.util.HashMap;
import java.util.Iterator;
import java.util.Locale;
import java.util.Set;
import java.util.Vector;
import java.util.concurrent.ExecutorService;
import java.util.concurrent.Executors;
import java.util.concurrent.ScheduledExecutorService;
import java.util.concurrent.TimeUnit;

import org.json.JSONException;
import org.json.JSONObject;

import android.annotation.SuppressLint;
import android.app.ActivityManager;
import android.app.ActivityManager.RunningAppProcessInfo;
import android.app.Notification;
import android.app.Service;
import android.bluetooth.BluetoothAdapter;
import android.bluetooth.BluetoothDevice;
import android.content.BroadcastReceiver;
import android.content.ComponentName;
import android.content.Context;
import android.content.Intent;
import android.content.IntentFilter;
import android.content.SharedPreferences;
import android.content.pm.ApplicationInfo;
import android.graphics.Bitmap;
import android.graphics.BitmapFactory;
import android.os.Bundle;
import android.os.DeadObjectException;
import android.os.Handler;
import android.os.IBinder;
import android.os.IBinder.DeathRecipient;
import android.os.Message;
import android.os.Messenger;
import android.os.Parcel;
import android.os.Parcelable;
import android.os.RemoteException;
import android.util.Log;
import android.util.SparseArray;

import com.smartdevicelink.R;
import com.smartdevicelink.marshal.JsonRPCMarshaller;
import com.smartdevicelink.protocol.BinaryFrameHeader;
import com.smartdevicelink.protocol.ProtocolMessage;
import com.smartdevicelink.protocol.SdlPacket;
import com.smartdevicelink.protocol.SdlPacketFactory;
import com.smartdevicelink.protocol.enums.FrameType;
import com.smartdevicelink.protocol.enums.FunctionID;
import com.smartdevicelink.protocol.enums.MessageType;
import com.smartdevicelink.protocol.enums.SessionType;
import com.smartdevicelink.proxy.rpc.UnregisterAppInterface;
import com.smartdevicelink.transport.enums.TransportType;
import com.smartdevicelink.transport.utl.ByteAraryMessageAssembler;
import com.smartdevicelink.transport.utl.ByteArrayMessageSpliter;
import com.smartdevicelink.util.BitConverter;

/**
 * <b>This class should not be modified by anyone outside of the approved contributors of the SmartDeviceLink project.</b>
 * This service is a central point of communication between hardware and the registered clients. It will multiplex a single transport
 * to provide a connection for a theoretical infinite amount of SDL sessions. 
 * @author Joey Grover
 *
 */
public class SdlRouterService extends Service{
	
	private static final String TAG = "Sdl Router Service";
	/**
	 * <b> NOTE: DO NOT MODIFY THIS UNLESS YOU KNOW WHAT YOU'RE DOING.</b>
	 */
	protected static final int ROUTER_SERVICE_VERSION_NUMBER = 1;	
	
	private static final String ROUTER_SERVICE_PROCESS = "com.smartdevicelink.router";
	
	private static final int FOREGROUND_SERVICE_ID = 849;
	
	private static final long CLIENT_PING_DELAY = 1000;
	
	public static final String REGISTER_NEWER_SERVER_INSTANCE_ACTION		= "com.sdl.android.newservice";
	public static final String START_SERVICE_ACTION							= "sdl.router.startservice";
	public static final String REGISTER_WITH_ROUTER_ACTION 					= "com.sdl.android.register"; 
	
	/** Message types sent from the BluetoothReadService Handler */
    public static final int MESSAGE_STATE_CHANGE = 1;
    public static final int MESSAGE_READ = 2;
    public static final int MESSAGE_WRITE = 3;
    public static final int MESSAGE_DEVICE_NAME = 4;
    public static final int MESSAGE_TOAST = 5;
	
    private final int UNREGISTER_APP_INTERFACE_CORRELATION_ID = 65530;
    
	private static MultiplexBluetoothTransport mSerialService = null;

	private static boolean connectAsClient = false;
	private static boolean closing = false;
	private boolean isTransportConnected = false;
	private TransportType connectedTransportType = null;
	private static Context currentContext = null;
    
    private Handler versionCheckTimeOutHandler, altTransportTimerHandler;
    private Runnable versionCheckRunable, altTransportTimerRunnable;
    private LocalRouterService localCompareTo = null;
    private final static int VERSION_TIMEOUT_RUNNABLE = 750;
    private final static int ALT_TRANSPORT_TIMEOUT_RUNNABLE = 30000; 
	
    private boolean wrongProcess = false;
	
    private Intent lastReceivedStartIntent = null;
	public static HashMap<Long,RegisteredApp> registeredApps;
	private SparseArray<Long> sessionMap;
	private SparseArray<Integer> sessionHashIdMap;
	private final Object SESSION_LOCK = new Object(), REGISTERED_APPS_LOCK = new Object(), PING_COUNT_LOCK = new Object();
	
	private static Messenger altTransportService = null;
	
	private String  connectedDeviceName = "";			//The name of the connected Device
	private boolean startSequenceComplete = false;	
	
	private ExecutorService packetExecuter = null; 
	PacketWriteTaskMaster packetWriteTaskMaster = null;

	private static LocalRouterService selfRouterService;
	
	/**
	 * This flag is to keep track of if we are currently acting as a foreground service
	 */
	private boolean isForeground = false;

	private int cachedModuleVersion = -1;
	
	/**
	 * Executor for making sure clients are still running during trying times
	 */
	private ScheduledExecutorService clientPingExecutor = null;
	Intent pingIntent = null;
	private boolean isPingingClients = false;
	int pingCount = 0;

	
	/* **************************************************************************************************************************************
	****************************************************************************************************************************************
	***********************************************  Broadcast Receivers START  **************************************************************
	****************************************************************************************************************************************
	****************************************************************************************************************************************/	
	
	/** create our receiver from the router service */
    BroadcastReceiver mainServiceReceiver = new BroadcastReceiver() 
	{
		@Override
		public void onReceive(Context context, Intent intent) 
		{				
			//Let's grab where to reply to this intent at. We will keep it temp right now because we may have to deny registration
			String action =intent.getStringExtra(SEND_PACKET_TO_APP_LOCATION_EXTRA_NAME);
			sendBroadcast(prepareRegistrationIntent(action));	
		}
	};
	
	private Intent prepareRegistrationIntent(String action){
		Intent registrationIntent = new Intent();
		registrationIntent.setAction(action);
		registrationIntent.putExtra(TransportConstants.BIND_LOCATION_PACKAGE_NAME_EXTRA, this.getPackageName());
		registrationIntent.putExtra(TransportConstants.BIND_LOCATION_CLASS_NAME_EXTRA, this.getClass().getName());
		return registrationIntent;
	}
	
	private void onAppRegistered(RegisteredApp app){
		//Log.enableDebug(receivedIntent.getBooleanExtra(LOG_BASIC_DEBUG_BOOLEAN_EXTRA, false));
		//Log.enableBluetoothTraceLogging(receivedIntent.getBooleanExtra(LOG_TRACE_BT_DEBUG_BOOLEAN_EXTRA, false));
		//Ok this is where we should do some authenticating...maybe. 
		//Should we ask for all relevant data in this packet?
		if(BluetoothAdapter.getDefaultAdapter()!=null && BluetoothAdapter.getDefaultAdapter().isEnabled()){
			
			if(startSequenceComplete &&
					!connectAsClient && (mSerialService ==null 
					|| mSerialService.getState() == MultiplexBluetoothTransport.STATE_NONE)){
				Log.e(TAG, "Serial service not initliazed while registering app");
				//Maybe we should try to do a connect here instead
				Log.d(TAG, "Serial service being restarted");
				if(mSerialService ==null){
					Log.e(TAG, "Local copy of BT Server is null");
					mSerialService = MultiplexBluetoothTransport.getBluetoothSerialServerInstance();
					if(mSerialService==null){
						Log.e(TAG, "Local copy of BT Server is still null and so is global");
						mSerialService = MultiplexBluetoothTransport.getBluetoothSerialServerInstance(mHandlerBT);

					}
				}
				mSerialService.start();

			}
		}

		Log.i(TAG, app.appId + " has just been registered with SDL Router Service");
	}
	
	
	 /**
	  * this is to make sure the AceeptThread is still running
	  */
		BroadcastReceiver registerAnInstanceOfSerialServer = new BroadcastReceiver() {
			final Object COMPARE_LOCK = new Object();
					@Override
					public void onReceive(Context context, Intent intent) 
					{
						LocalRouterService tempService = intent.getParcelableExtra(SdlBroadcastReceiver.LOCAL_ROUTER_SERVICE_EXTRA);
						synchronized(COMPARE_LOCK){
							//Let's make sure we are on the same version.
							if(tempService != null && (localCompareTo == null || localCompareTo.isNewer(tempService))){
								LocalRouterService self = getLocalRouterService();
								if(!self.isEqual(tempService)){ //We want to ignore self
									Log.i(TAG, "Newer service received than previously stored service - " + tempService.launchIntent.getAction());
									localCompareTo = tempService;
								}else{
									Log.i(TAG, "Ignoring self local router service");
								}
							}
						}
						if(intent!=null && intent.getBooleanExtra(SdlBroadcastReceiver.LOCAL_ROUTER_SERVICE_DID_START_OWN, false)){
							Log.w(TAG, "Another serivce has been started, let's resend our version info to make sure they know about us too");
							//notifyStartedService(context);
						}

					}
					@SuppressWarnings("unused")
					private void notifyStartedService(Context context){
						Intent restart = new Intent(SdlRouterService.REGISTER_NEWER_SERVER_INSTANCE_ACTION);
				    	restart.putExtra(SdlBroadcastReceiver.LOCAL_ROUTER_SERVICE_EXTRA, getLocalRouterService());
				    	context.sendBroadcast(restart);
					}
			};
			
			
	
	/**
	 * If the user disconnects the bluetooth device we will want to stop SDL and our current
	 * connection through RFCOMM
	 */
	BroadcastReceiver mListenForDisconnect = new BroadcastReceiver() 
			{
				@Override
				public void onReceive(Context context, Intent intent) 
				{
					String action = intent.getAction();
			    	if(action!=null){Log.d(TAG, "Disconnect received. Action: " + intent.getAction());}
			    	else{Log.d(TAG, "Disconnect received.");}
					if(intent.getAction()!=null && intent.getAction().equalsIgnoreCase("android.bluetooth.adapter.action.STATE_CHANGED") 
							&&(	(BluetoothAdapter.getDefaultAdapter().getState() == BluetoothAdapter.STATE_TURNING_ON) 
							|| (BluetoothAdapter.getDefaultAdapter().getState() == BluetoothAdapter.STATE_ON))){
						return;
					}

					connectAsClient=false;
					
					if(action!=null && intent.getAction().equalsIgnoreCase("android.bluetooth.adapter.action.STATE_CHANGED") 
							&&(	(BluetoothAdapter.getDefaultAdapter().getState() == BluetoothAdapter.STATE_TURNING_OFF) 
							|| (BluetoothAdapter.getDefaultAdapter().getState() == BluetoothAdapter.STATE_OFF))){
							Log.d(TAG, "Bluetooth is shutting off, SDL Router Service is closing.");
							//Since BT is shutting off...there's no reason for us to be on now. 
							//Let's take a break...I'm sleepy
							shouldServiceRemainOpen(intent);
						}
					else{//So we just got d/c'ed from the bluetooth...alright...Let the client know
						if(legacyModeEnabled){
							Log.d(TAG, "Legacy mode enabled and bluetooth d/c'ed, restarting router service bluetooth.");
							enableLegacyMode(false);
							onTransportDisconnected(TransportType.BLUETOOTH);
							initBluetoothSerialService();
						}
					}
			}
		};
		
/* **************************************************************************************************************************************
***********************************************  Broadcast Receivers End  **************************************************************
****************************************************************************************************************************************/

		/* **************************************************************************************************************************************
		*********************************************** Handlers for bound clients **************************************************************
		****************************************************************************************************************************************/

		
	    /**
	     * Target we publish for clients to send messages to RouterHandler.
	     */
	    final Messenger routerMessenger = new Messenger(new RouterHandler());
	    
		 /**
	     * Handler of incoming messages from clients.
	     */
	    class RouterHandler extends Handler {
	        @Override
	        public void handleMessage(Message msg) {
	        	final Bundle receivedBundle = msg.getData();
	        	Bundle returnBundle;
	        	
	            switch (msg.what) {
	            case TransportConstants.ROUTER_REQUEST_BT_CLIENT_CONNECT:              	
	            	if(receivedBundle.getBoolean(TransportConstants.CONNECT_AS_CLIENT_BOOLEAN_EXTRA, false)
	        				&& !connectAsClient){		//We check this flag to make sure we don't try to connect over and over again. On D/C we should set to false
	        				//Log.d(TAG,"Attempting to connect as bt client");
	        				BluetoothDevice device = receivedBundle.getParcelable(BluetoothDevice.EXTRA_DEVICE);
	        				connectAsClient = true;
	        				if(device==null || !bluetoothConnect(device)){
	        					Log.e(TAG, "Unable to connect to bluetooth device");
	        					connectAsClient = false;
	        				}
	        			}
	            	//**************** We don't break here so we can let the app register as well
	                case TransportConstants.ROUTER_REGISTER_CLIENT: //msg.arg1 is appId
	                	pingClients();
	                	Message message = Message.obtain();
	                	message.what = TransportConstants.ROUTER_REGISTER_CLIENT_RESPONSE;
            			message.arg1 = TransportConstants.REGISTRATION_RESPONSE_SUCESS;
	                	long appId = receivedBundle.getLong(TransportConstants.APP_ID_EXTRA, -1);
	                	if(appId<0 || msg.replyTo == null){
	                		Log.w(TAG, "Unable to register app as no id or messenger was included");
	                		if(msg.replyTo!=null){
	                			message.arg1 = TransportConstants.REGISTRATION_RESPONSE_DENIED_APP_ID_NOT_INCLUDED;
	                			try {
									msg.replyTo.send(message);
								} catch (RemoteException e) {
									e.printStackTrace();
								}
	                		}
	                		break;
	                	}
	                	if(SdlRouterService.this.legacyModeEnabled){
	                		Log.w(TAG, "Unable to register app as legacy mode is enabled");
	                		if(msg.replyTo!=null){
	                			message.arg1 = TransportConstants.REGISTRATION_RESPONSE_DENIED_LEGACY_MODE_ENABLED;
	                			try {
									msg.replyTo.send(message);
								} catch (RemoteException e) {
									e.printStackTrace();
								}
	                		}
	                		break;
	                	}
	                	
	                	RegisteredApp app = new RegisteredApp(appId,msg.replyTo);
	                	synchronized(REGISTERED_APPS_LOCK){
	                		RegisteredApp old = registeredApps.put(app.getAppId(), app); 
	                		if(old!=null){
	                			Log.w(TAG, "Replacing already existing app with this app id");
	                			removeAllSessionsForApp(old, true);
	                			old.close();
	                		}
	                	}
	            		onAppRegistered(app);

	            		returnBundle = new Bundle();
	            		//Add params if connected
	            		if(SdlRouterService.this.isTransportConnected){
	            			returnBundle.putString(TransportConstants.HARDWARE_CONNECTED, SdlRouterService.this.connectedTransportType.name());
	                		if(MultiplexBluetoothTransport.currentlyConnectedDevice!=null){
	                			returnBundle.putString(CONNECTED_DEVICE_STRING_EXTRA_NAME, MultiplexBluetoothTransport.currentlyConnectedDevice);
	                		}
	            		}
	            		if(!returnBundle.isEmpty()){
	            			message.setData(returnBundle);
	            		}
	            		int result = app.sendMessage(message);
	            		if(result == RegisteredApp.SEND_MESSAGE_ERROR_MESSENGER_DEAD_OBJECT){
	            			synchronized(REGISTERED_APPS_LOCK){
	            				registeredApps.remove(appId);
	            			}
	            		}
	                    break;
	                case TransportConstants.ROUTER_UNREGISTER_CLIENT:
	                	long appIdToUnregister = receivedBundle.getLong(TransportConstants.APP_ID_EXTRA, -1);
	                	Log.i(TAG, "Unregistering client: " + appIdToUnregister);
	                	RegisteredApp unregisteredApp = null;
	                	synchronized(REGISTERED_APPS_LOCK){
	                		unregisteredApp = registeredApps.remove(appIdToUnregister);
	                	}
	                	Message response = Message.obtain();
	                	response.what = TransportConstants.ROUTER_UNREGISTER_CLIENT_RESPONSE;
	                	if(unregisteredApp == null){
	                		response.arg1 = TransportConstants.UNREGISTRATION_RESPONSE_FAILED_APP_ID_NOT_FOUND;
	                		removeAllSessionsWithAppId(appIdToUnregister);
	                	}else{
	                		response.arg1 = TransportConstants.UNREGISTRATION_RESPONSE_SUCESS;
	                		removeAllSessionsForApp(unregisteredApp,false);
	                	}
	                	Log.i(TAG, "Unregistering client response: " + response.arg1 );
	                	try {
	                		msg.replyTo.send(response); //We do this because we aren't guaranteed to find the correct registeredApp to send the message through
	                	} catch (RemoteException e) {
	                		e.printStackTrace();
	                		
	                	}catch(NullPointerException e2){
	                		Log.e(TAG, "No reply address included, can't send a reply");
	                	}
	                	
	                    break;
	                case TransportConstants.ROUTER_SEND_PACKET:
	                	Log.d(TAG, "Received packet to send");
	                	if(receivedBundle!=null){
	                		Runnable packetRun = new Runnable(){
	                			@Override
	                			public void run() {
	                				if(receivedBundle!=null){

	                					Long buffAppId = receivedBundle.getLong(TransportConstants.APP_ID_EXTRA);
	                					RegisteredApp buffApp = null;
	                					if(buffAppId!=null){
	                						synchronized(REGISTERED_APPS_LOCK){
	                							buffApp = registeredApps.get(buffAppId);
	                						}
	                					}
	                					
	                					if(buffApp !=null){
	                						buffApp.handleIncommingClientMessage(receivedBundle);
	                					}else{
	                						writeBytesToTransport(receivedBundle);
	                					}
	                				}
	                			}
	                		};
	                		if(packetExecuter!=null){
	                			packetExecuter.execute(packetRun); 
	                		}
	                	}
	                    break;
	                case TransportConstants.ROUTER_REQUEST_NEW_SESSION:
	                	long appIdRequesting = receivedBundle.getLong(TransportConstants.APP_ID_EXTRA, -1); Log.i(TAG, "App requesting new session: " + appIdRequesting);
	                	Message extraSessionResponse = Message.obtain();
	                	extraSessionResponse.what = TransportConstants.ROUTER_REQUEST_NEW_SESSION_RESPONSE;
	                	if(appIdRequesting>0){
							synchronized(REGISTERED_APPS_LOCK){
								if(registeredApps!=null){
									RegisteredApp appRequesting = registeredApps.get(appIdRequesting);
									if(appRequesting!=null){
										appRequesting.getSessionIds().add((long)-1); //Adding an extra session
										extraSessionResponse.arg1 = TransportConstants.ROUTER_REQUEST_NEW_SESSION_RESPONSE_SUCESS;
									}else{
										extraSessionResponse.arg1 = TransportConstants.ROUTER_REQUEST_NEW_SESSION_RESPONSE_FAILED_APP_NOT_FOUND;
									}
								}
							}		
						}else{
							extraSessionResponse.arg1 = TransportConstants.ROUTER_REQUEST_NEW_SESSION_RESPONSE_FAILED_APP_ID_NOT_INCL;
						}
	                	try {
	                		msg.replyTo.send(extraSessionResponse); //We do this because we aren't guaranteed to find the correct registeredApp to send the message through
	                	} catch (RemoteException e) {
	                		e.printStackTrace();
	                	}catch(NullPointerException e2){
	                		Log.e(TAG, "No reply address included, can't send a reply");
	                	}
	                	break;
	                case  TransportConstants.ROUTER_REMOVE_SESSION:
	                	long appIdWithSession = receivedBundle.getLong(TransportConstants.APP_ID_EXTRA, -1);
	                	long sessionId = receivedBundle.getLong(TransportConstants.SESSION_ID_EXTRA, -1);
	                	removeSessionFromMap((int)sessionId);
	                	Message removeSessionResponse = Message.obtain();
	                	removeSessionResponse.what = TransportConstants.ROUTER_REMOVE_SESSION_RESPONSE;
	                	if(appIdWithSession>0){
	                		if(sessionId>=0){
	                			synchronized(REGISTERED_APPS_LOCK){
	                				if(registeredApps!=null){
	                					RegisteredApp appRequesting = registeredApps.get(appIdWithSession);
	                					if(appRequesting!=null){
	                						if(appRequesting.removeSession(sessionId)){
	                							removeSessionResponse.arg1 = TransportConstants.ROUTER_REMOVE_SESSION_RESPONSE_SUCESS;
	                						}else{
	                							removeSessionResponse.arg1 = TransportConstants.ROUTER_REMOVE_SESSION_RESPONSE_FAILED_SESSION_NOT_FOUND;
	                						}							
	                					}else{
	                						removeSessionResponse.arg1 = TransportConstants.ROUTER_REMOVE_SESSION_RESPONSE_FAILED_APP_NOT_FOUND;
	                					}
	                				}
	                			}		
	                		}else{
							removeSessionResponse.arg1 = TransportConstants.ROUTER_REMOVE_SESSION_RESPONSE_FAILED_SESSION_ID_NOT_INCL;
							}
	                	}else{
							removeSessionResponse.arg1 = TransportConstants.ROUTER_REMOVE_SESSION_RESPONSE_FAILED_APP_ID_NOT_INCL;
						}
	                	try {
	                		msg.replyTo.send(removeSessionResponse); //We do this because we aren't guaranteed to find the correct registeredApp to send the message through
	                	} catch (RemoteException e) {
	                		e.printStackTrace();
	                	}catch(NullPointerException e2){
	                		Log.e(TAG, "No reply address included, can't send a reply");
	                	}
	                	break;
	                default:
	                    super.handleMessage(msg);
	            }
	        }
	    }

	    
	    /**
	     * Target we publish for alternative transport (USB) clients to send messages to RouterHandler.
	     */
	    final Messenger altTransportMessenger = new Messenger(new AltTransportHandler());
	    
		 /**
	     * Handler of incoming messages from an alternative transport (USB).
	     */
	    class AltTransportHandler extends Handler {
	    	ClassLoader loader = getClass().getClassLoader();
	        @Override
	        public void handleMessage(Message msg) {
	        	Bundle receivedBundle = msg.getData();
	        	switch(msg.what){
	        	case TransportConstants.HARDWARE_CONNECTION_EVENT:
        			if(receivedBundle.containsKey(TransportConstants.HARDWARE_DISCONNECTED)){
        				//We should shut down, so call 
        				if(altTransportService != null 
        						&& altTransportService.equals(msg.replyTo)){
        					//The same transport that was connected to the router service is now telling us it's disconnected. Let's inform clients and clear our saved messenger
        					altTransportService = null;
        					onTransportDisconnected(TransportType.valueOf(receivedBundle.getString(TransportConstants.HARDWARE_DISCONNECTED)));
        					shouldServiceRemainOpen(null); //this will close the service if bluetooth is not available
        				}
        			}else if(receivedBundle.containsKey(TransportConstants.HARDWARE_CONNECTED)){
    					Message retMsg =  Message.obtain();
    					retMsg.what = TransportConstants.ROUTER_REGISTER_ALT_TRANSPORT_RESPONSE;
        				if(altTransportService == null){ //Ok no other transport is connected, this is good
        					Log.d(TAG, "Alt transport connected.");
        					if(msg.replyTo == null){
        						break;
        					}
        					altTransportService = msg.replyTo;
        					//Clear out the timer to make sure the service knows we're good to go
        					if(altTransportTimerHandler!=null && altTransportTimerRunnable!=null){
        						altTransportTimerHandler.removeCallbacks(altTransportTimerRunnable);
        					}
        					altTransportTimerHandler = null;
        					altTransportTimerRunnable = null;
        					
        					//Let the alt transport know they are good to go
        					retMsg.arg1 = TransportConstants.ROUTER_REGISTER_ALT_TRANSPORT_RESPONSE_SUCESS;
        					onTransportConnected(TransportType.valueOf(receivedBundle.getString(TransportConstants.HARDWARE_CONNECTED)));
        				}else{ //There seems to be some other transport connected
        					//Error
        					retMsg.arg1 = TransportConstants.ROUTER_REGISTER_ALT_TRANSPORT_ALREADY_CONNECTED;
        				}
        				if(msg.replyTo!=null){
        					try {msg.replyTo.send(retMsg);} catch (RemoteException e) {e.printStackTrace();}
        				}
        			}
            		break;
	        	case TransportConstants.ROUTER_RECEIVED_PACKET:
	        		if(receivedBundle!=null){
	        			receivedBundle.setClassLoader(loader);//We do this because loading a custom parceable object isn't possible without it
	            	}else{
	            		Log.e(TAG, "Bundle was null while sending packet to router service from alt transport");
	            	}
            		if(receivedBundle.containsKey(TransportConstants.FORMED_PACKET_EXTRA_NAME)){
            			SdlPacket packet = receivedBundle.getParcelable(TransportConstants.FORMED_PACKET_EXTRA_NAME);
    					if(packet!=null){
    						onPacketRead(packet);
    					}else{
    						Log.w(TAG, "Received null packet from alt transport service");
    					}
            		}else{
            			Log.w(TAG, "Flase positive packet reception");
            		}
            		break; 
	        	default:
	        		super.handleMessage(msg);
	        	}
	        	
	        }
	    };
	    
	    /**
	     * Target we publish for alternative transport (USB) clients to send messages to RouterHandler.
	     */
	    final Messenger routerStatusMessenger = new Messenger(new RouterStatusHandler());
	    
		 /**
	     * Handler of incoming messages from an alternative transport (USB).
	     */
	    class RouterStatusHandler extends Handler {
	    	ClassLoader loader = getClass().getClassLoader();
	        @Override
	        public void handleMessage(Message msg) {
	        	switch(msg.what){
	        	case TransportConstants.ROUTER_STATUS_CONNECTED_STATE_REQUEST:
	        		if(msg.replyTo==null){
	        			break;
	        		}
	        		Message message = Message.obtain();
	        		message.what = TransportConstants.ROUTER_STATUS_CONNECTED_STATE_RESPONSE;
	        		message.arg1 = (isTransportConnected == true) ? 1 : 0;
	        		try {
						msg.replyTo.send(message);
					} catch (RemoteException e) {
						e.printStackTrace();
					}
	        		break;
	        	default:
	        		Log.w(TAG, "Unsopported request: " + msg.what);
	        		break;
	        	}
	        }
	    };
		
/* **************************************************************************************************************************************
***********************************************  Life Cycle **************************************************************
****************************************************************************************************************************************/

	@Override
	public IBinder onBind(Intent intent) {
		//Check intent to send back the correct binder (client binding vs alt transport)
		if(intent!=null){
			if(closing){
				Log.w(TAG, "Denying bind request due to service shutting down.");
				return null;
			}
			String requestType = intent.getAction();//intent.getIntExtra(TransportConstants.ROUTER_BIND_REQUEST_TYPE_EXTRA, TransportConstants.BIND_REQUEST_TYPE_CLIENT);
			if(TransportConstants.BIND_REQUEST_TYPE_ALT_TRANSPORT.equals(requestType)){
				return this.altTransportMessenger.getBinder();
			}else if(TransportConstants.BIND_REQUEST_TYPE_CLIENT.equals(requestType)){
				return this.routerMessenger.getBinder();
			}else if(TransportConstants.BIND_REQUEST_TYPE_STATUS.equals(requestType)){
				return this.routerStatusMessenger.getBinder();
			}else{
				Log.w(TAG, "Uknown bind request type");
			}
			
		}
		return null;
	}

	
	
	@Override
	public boolean onUnbind(Intent intent) {
		Log.d(TAG, "Unbind being called.");
		return super.onUnbind(intent);
	}

	
	private void notifyClients(Message message){
		if(message==null){
			Log.w(TAG, "Can't notify clients, message was null");
			return;
		}
		Log.d(TAG, "Notifying "+ registeredApps.size()+ " clients");
		int result;
		synchronized(REGISTERED_APPS_LOCK){
			Collection<RegisteredApp> apps = registeredApps.values();
			Iterator<RegisteredApp> it = apps.iterator();
			while(it.hasNext()){
				RegisteredApp app = it.next();
				result = app.sendMessage(message);
				if(result == RegisteredApp.SEND_MESSAGE_ERROR_MESSENGER_DEAD_OBJECT){
					app.close();
					it.remove();
				}
			}
		}
	}
	
	private void pingClients(){
		Message message = Message.obtain();
		Log.d(TAG, "Pinging "+ registeredApps.size()+ " clients");
		int result;
		synchronized(REGISTERED_APPS_LOCK){
			Collection<RegisteredApp> apps = registeredApps.values();
			Iterator<RegisteredApp> it = apps.iterator();
			while(it.hasNext()){
				RegisteredApp app = it.next();
				result = app.sendMessage(message);
				if(result == RegisteredApp.SEND_MESSAGE_ERROR_MESSENGER_DEAD_OBJECT){
					app.close();
					Vector<Long> sessions = app.getSessionIds();
					for(Long session:sessions){
						if(session !=null && session != -1){
							attemptToCleanUpModule(session.intValue(), cachedModuleVersion);
						}
					}
					it.remove();
				}
			}
		}
	}
	
	/**
	 * We want to make sure we are in the right process here. If there is somesort of developer error 
	 * we want to just close out right away.
	 * @return
	 */
	private boolean processCheck(){
		int myPid = android.os.Process.myPid();
		ActivityManager am = (ActivityManager)this.getSystemService(ACTIVITY_SERVICE);
		for (RunningAppProcessInfo processInfo : am.getRunningAppProcesses())
		{
			if (processInfo.pid == myPid)
			{
				return ROUTER_SERVICE_PROCESS.equals(processInfo.processName);
			}
		}
		return false;

	}
	
	@Override
	public void onCreate() {
		super.onCreate();
		
		if(!processCheck()){
			Log.e(TAG, "Not using correct process. Shutting down");
			wrongProcess = true;
			stopSelf();
			return;
		}
		else{Log.d(TAG, "We are in the correct process");}
		synchronized(REGISTERED_APPS_LOCK){
			registeredApps = new HashMap<Long,RegisteredApp>();
		}
		closing = false;
		currentContext = getBaseContext();
		
		startVersionCheck();
		Log.i(TAG, "SDL Router Service has been created");
		
		
		synchronized(SESSION_LOCK){
			this.sessionMap = new SparseArray<Long>();
			this.sessionHashIdMap = new SparseArray<Integer>();
		}
		packetExecuter =  Executors.newSingleThreadExecutor();
	}
	
	public void startVersionCheck(){
		registerReceiver(registerAnInstanceOfSerialServer, new IntentFilter(REGISTER_NEWER_SERVER_INSTANCE_ACTION));
		newestServiceCheck(currentContext);
	}
	
	public void startUpSequence(){
		IntentFilter stateChangeFilter = new IntentFilter("android.bluetooth.adapter.action.STATE_CHANGED");
		stateChangeFilter.addAction("android.bluetooth.device.action.CLASS_CHANGED");
		IntentFilter disconnectFilter1 = new IntentFilter("android.bluetooth.device.action.ACL_DISCONNECTED");
		IntentFilter disconnectFilter2 = new IntentFilter("android.bluetooth.device.action.ACL_DISCONNECT_REQUESTED");

		registerReceiver(mListenForDisconnect,stateChangeFilter );
		registerReceiver(mListenForDisconnect,disconnectFilter1 );
		registerReceiver(mListenForDisconnect,disconnectFilter2 );
		
		IntentFilter filter = new IntentFilter();
		filter.addAction(REGISTER_WITH_ROUTER_ACTION);
		registerReceiver(mainServiceReceiver,filter);
		
		if(!connectAsClient){
			if(bluetoothAvailable()){
				initBluetoothSerialService();
			}
		}
		
		if(altTransportTimerHandler!=null){
			//There's an alt transport waiting for this service to be started
			Intent intent =  new Intent(TransportConstants.ALT_TRANSPORT_RECEIVER);
			sendBroadcast(intent);
		}
		
		startSequenceComplete= true;
	}


	@Override
	public int onStartCommand(Intent intent, int flags, int startId) {
		if(registeredApps == null){
			synchronized(REGISTERED_APPS_LOCK){
				registeredApps = new HashMap<Long,RegisteredApp>();
			}
		}
		if(intent != null ){
			if(intent.hasExtra(TransportConstants.PING_ROUTER_SERVICE_EXTRA)){
				//Make sure we are listening on RFCOMM
				if(startSequenceComplete){ //We only check if we are sure we are already through the start up process
					Log.i(TAG, "Received ping, making sure we are listening to bluetooth rfcomm");
					initBluetoothSerialService();
				}
			}
		}
		shouldServiceRemainOpen(intent);
		return super.onStartCommand(intent, flags, startId);
	}

	@Override
	public void onDestroy(){
		stopClientPings();
		if(versionCheckTimeOutHandler!=null){versionCheckTimeOutHandler.removeCallbacks(versionCheckRunable);}
		if(altTransportTimerHandler!=null){
			altTransportTimerHandler.removeCallbacks(versionCheckRunable);
			altTransportTimerHandler = null;
			versionCheckRunable = null;
		}
		Log.w(TAG, "Sdl Router Service Destroyed");
	    closing = true;
		currentContext = null;
		//No need for this Broadcast Receiver anymore
		unregisterAllReceivers();
		closeBluetoothSerialServer();
		if(registeredApps!=null){
			synchronized(REGISTERED_APPS_LOCK){
				registeredApps.clear();
				registeredApps = null;
			}
		}
		synchronized(SESSION_LOCK){
			if(this.sessionMap!=null){ 
				this.sessionMap.clear();
				this.sessionMap = null;
			}
			if(this.sessionHashIdMap!=null){
				this.sessionHashIdMap.clear();
				this.sessionHashIdMap = null;
			}
		}
		
		//SESSION_LOCK = null;
		
		startSequenceComplete=false;
		if(packetExecuter!=null){
			packetExecuter.shutdownNow();
			packetExecuter = null;
		}
		
		exitForeground();
		
		if(packetWriteTaskMaster!=null){
			packetWriteTaskMaster.close();
			packetWriteTaskMaster = null;
		}
		
		super.onDestroy();
		System.gc(); //Lower end phones need this hint
		if(!wrongProcess){
			try{
				android.os.Process.killProcess(android.os.Process.myPid());
			}catch(Exception e){}
		}
	}
	
	private void unregisterAllReceivers(){
		try{
			unregisterReceiver(registerAnInstanceOfSerialServer);		///This should be first. It will always be registered, these others may not be and cause an exception.
			unregisterReceiver(mListenForDisconnect);
			unregisterReceiver(mainServiceReceiver);
		}catch(Exception e){}
	}
	
	private void notifyAltTransportOfClose(int reason){
		if(altTransportService!=null){
			Message msg = Message.obtain();
			msg.what = TransportConstants.ROUTER_SHUTTING_DOWN_NOTIFICATION;
			msg.arg1 = reason;
			try {
				altTransportService.send(msg);
			} catch (RemoteException e) {
				e.printStackTrace();
			}
		}
	}
	
	@SuppressLint("NewApi")
	@SuppressWarnings("deprecation")
	private void enterForeground() {
		if(android.os.Build.VERSION.SDK_INT < android.os.Build.VERSION_CODES.HONEYCOMB){
			Log.w(TAG, "Unable to start service as foreground due to OS SDK version being lower than 11");
			isForeground = false;
			return;
		}

 
		Bitmap icon;
		int resourcesIncluded = getResources().getIdentifier("sdl_128", "drawable", getPackageName());

		if ( resourcesIncluded != 0 ) {  //No additional pylons required
			icon = BitmapFactory.decodeResource(getResources(), R.drawable.sdl_128);
		}
		else {  
			icon = BitmapFactory.decodeResource(getResources(), android.R.drawable.stat_sys_data_bluetooth);
		}
       // Bitmap icon = BitmapFactory.decodeByteArray(SdlLogo.SDL_LOGO_STRING, 0, SdlLogo.SDL_LOGO_STRING.length);

        Notification.Builder builder = new Notification.Builder(this);
        if(0 != (getApplicationInfo().flags & ApplicationInfo.FLAG_DEBUGGABLE)){ //If we are in debug mode, include what app has the router service open
        	ComponentName name = new ComponentName(this, this.getClass());
        	builder.setContentTitle("SDL: " + name.getPackageName());
        }else{
        	builder.setContentTitle("SmartDeviceLink");
        }
        builder.setTicker("SmartDeviceLink Connected");
        builder.setContentText("Connected to " + this.getConnectedDeviceName());
       
       //We should use icon from library resources if available
        builder.setSmallIcon(android.R.drawable.stat_sys_data_bluetooth);
        builder.setLargeIcon(icon);
        builder.setOngoing(true);
        
        Notification notification;
        if(android.os.Build.VERSION.SDK_INT < android.os.Build.VERSION_CODES.JELLY_BEAN){
        	notification = builder.getNotification();
        	
        }else{
        	notification = builder.build();
        }
        if(notification == null){
        	Log.e(TAG, "Notification was null");
        }
        startForeground(FOREGROUND_SERVICE_ID, notification);
        isForeground = true;
 
    }
	
	private void exitForeground(){
		if(isForeground){
			this.stopForeground(true);
		}
	}
	
	
	/* **************************************************************************************************************************************
	***********************************************  Helper Methods **************************************************************
	****************************************************************************************************************************************/
	
	public  String getConnectedDeviceName(){
		return connectedDeviceName;
	}
	
	/**
	 * Checks to make sure bluetooth adapter is available and on
	 * @return
	 */
	private boolean bluetoothAvailable(){
		boolean retVal = (!(BluetoothAdapter.getDefaultAdapter()==null) && BluetoothAdapter.getDefaultAdapter().isEnabled());
		//Log.d(TAG, "Bluetooth Available? - " + retVal);
		return retVal;
	}

	/**
	 * 
	 * 1. If the app has SDL shut off, 												shut down
	 * 2. if The app has an Alt Transport address or was started by one, 			stay open
	 * 3. If Bluetooth is off/NA	 												shut down
	 * 4. Anything else					
	 */
	public boolean shouldServiceRemainOpen(Intent intent){
		//Log.d(TAG, "Determining if this service should remain open");
		
		if(altTransportService!=null || altTransportTimerHandler !=null){
			//We have been started by an alt transport, we must remain open. "My life for Auir...."
			Log.d(TAG, "Alt Transport connected, remaining open");
			return true;
			
		}else if(intent!=null && TransportConstants.BIND_REQUEST_TYPE_ALT_TRANSPORT.equals(intent.getAction())){
			Log.i(TAG, "Received start intent with alt transprt request.");
			startAltTransportTimer();
			return true;
		}else if(!bluetoothAvailable()){//If bluetooth isn't on...there's nothing to see here
			//Bluetooth is off, we should shut down
			Log.d(TAG, "Bluetooth not available, shutting down service");
			closeSelf();
			return false;
		}else{
			Log.d(TAG, "Service to remain open");
			return true;
		}
	}
	/**
	 * This method is needed so that apps that choose not to implement this as a service as defined by Android, but rather
	 * just a simple class we have to know how to shut down.
	 */
	public void closeSelf(){
		closing = true;
		if(getBaseContext()!=null){
			stopSelf();
		}else{
			onDestroy();
		}
	}
	private synchronized void initBluetoothSerialService(){
		if(legacyModeEnabled){
			Log.d(TAG, "Not starting own bluetooth during legacy mode");
			return;
		}
		Log.i(TAG, "Iniitializing Bluetooth Serial Class");
		//init serial service
		if(mSerialService ==null){
			Log.d(TAG, "Local copy of BT Server is null");
			mSerialService = MultiplexBluetoothTransport.getBluetoothSerialServerInstance();
			if(mSerialService==null){
				Log.d(TAG, "Local copy of BT Server is still null and so is global");
				mSerialService = MultiplexBluetoothTransport.getBluetoothSerialServerInstance(mHandlerBT);
			}
		}
		if (mSerialService != null) {
            // Only if the state is STATE_NONE, do we know that we haven't started already
            if (mSerialService.getState() == MultiplexBluetoothTransport.STATE_NONE || mSerialService.getState() == MultiplexBluetoothTransport.STATE_ERROR) {
              // Start the Bluetooth services
            	mSerialService.start();
            }

		}
	}
	
	public void onTransportConnected(final TransportType type){
		isTransportConnected = true;
		enterForeground();
		if(packetWriteTaskMaster!=null){
			packetWriteTaskMaster.close();
			packetWriteTaskMaster = null;
		}
		packetWriteTaskMaster = new PacketWriteTaskMaster();
		packetWriteTaskMaster.start();
		
		connectedTransportType = type;
		
		Intent startService = new Intent();  
		startService.setAction(START_SERVICE_ACTION);
		startService.putExtra(TransportConstants.START_ROUTER_SERVICE_SDL_ENABLED_EXTRA, true);
		startService.putExtra(TransportConstants.FORCE_TRANSPORT_CONNECTED, true);
		startService.putExtra(TransportConstants.START_ROUTER_SERVICE_SDL_ENABLED_APP_PACKAGE, getBaseContext().getPackageName());
		startService.putExtra(TransportConstants.START_ROUTER_SERVICE_SDL_ENABLED_CMP_NAME, new ComponentName(this, this.getClass()));
    	sendBroadcast(startService); 
		//HARDWARE_CONNECTED
    	if(!(registeredApps== null || registeredApps.isEmpty())){
    		//If we have clients
			notifyClients(createHardwareConnectedMessage(type));
    	}
	}
	
	private Message createHardwareConnectedMessage(final TransportType type){
			Message message = Message.obtain();
			message.what = TransportConstants.HARDWARE_CONNECTION_EVENT;
			Bundle bundle = new Bundle();
			bundle.putString(TransportConstants.HARDWARE_CONNECTED, type.name());
    		if(MultiplexBluetoothTransport.currentlyConnectedDevice!=null){
    			bundle.putString(CONNECTED_DEVICE_STRING_EXTRA_NAME, MultiplexBluetoothTransport.currentlyConnectedDevice);
    		}
			message.setData(bundle);
			return message;
		
	}
	
	public void onTransportDisconnected(TransportType type){
		if(altTransportService!=null){  //If we still have an alt transport open, then we don't need to tell the clients to close
			return;
		}
		Log.e(TAG, "Notifying client service of hardware disconnect.");
		connectedTransportType = null;
		isTransportConnected = false;
		stopClientPings();
		
		exitForeground();//Leave our foreground state as we don't have a connection anymore
		
		if(packetWriteTaskMaster!=null){
			packetWriteTaskMaster.close();
			packetWriteTaskMaster = null;
		}
		
		cachedModuleVersion = -1; //Reset our cached version
		if(registeredApps== null || registeredApps.isEmpty()){
			Log.w(TAG, "No clients to notify. Sending global notification.");
			Intent unregisterIntent = new Intent();
			unregisterIntent.putExtra(HARDWARE_DISCONNECTED, type.name());
			unregisterIntent.putExtra(TransportConstants.ENABLE_LEGACY_MODE_EXTRA, legacyModeEnabled);
			unregisterIntent.setAction(TransportConstants.START_ROUTER_SERVICE_ACTION);
			sendBroadcast(unregisterIntent);
			//return;
		}else{
			Message message = Message.obtain();
			message.what = TransportConstants.HARDWARE_CONNECTION_EVENT;
			Bundle bundle = new Bundle();
			bundle.putString(HARDWARE_DISCONNECTED, type.name());
			bundle.putBoolean(TransportConstants.ENABLE_LEGACY_MODE_EXTRA, legacyModeEnabled);
			message.setData(bundle);
			notifyClients(message);
		}
		//We've notified our clients, less clean up the mess now.
		synchronized(SESSION_LOCK){
			this.sessionMap.clear();
			this.sessionHashIdMap.clear();
		}
		synchronized(REGISTERED_APPS_LOCK){
			if(registeredApps==null){
				return;
			}
			registeredApps.clear();
		}
	}
	
	public void onPacketRead(SdlPacket packet){
        try {
    		//Log.i(TAG, "******** Read packet with header: " +(packet).toString());
    		if(packet.getVersion() == 1){
    				if( packet.getFrameType() == FrameType.Control && packet.getFrameInfo() == SdlPacket.FRAME_INFO_START_SERVICE_ACK){
    					//We received a v1 packet from the head unit, this means we can't use the router service.
    					//Enable legacy mode
    					enableLegacyMode(true);
    				return;
    				}
    		}else if(cachedModuleVersion == -1){
    			cachedModuleVersion = packet.getVersion();
    		}
        	//Send the received packet to the registered app
        	sendPacketToRegisteredApp(packet);
		} catch (Exception e) {
			e.printStackTrace();
		}
	}
	
	 private final Handler mHandlerBT = new Handler() {
	        @Override
	        public void handleMessage(Message msg) {
	            switch (msg.what) {
	            	case MESSAGE_DEVICE_NAME:
	            		connectedDeviceName = msg.getData().getString(MultiplexBluetoothTransport.DEVICE_NAME);
	            		break;
	            	case MESSAGE_STATE_CHANGE:
	            		switch (msg.arg1) {
	            		case MultiplexBluetoothTransport.STATE_CONNECTED:
	            			onTransportConnected(TransportType.BLUETOOTH);
	            			break;
	            		case MultiplexBluetoothTransport.STATE_CONNECTING:
	            			// Currently attempting to connect - update UI?
	            			break;
	            		case MultiplexBluetoothTransport.STATE_LISTEN:
	            			break;
	            		case MultiplexBluetoothTransport.STATE_NONE:
	            			// We've just lost the connection
<<<<<<< HEAD
	            			if(!connectAsClient && !closing){
	            				if(!legacyModeEnabled){
=======
	            			storeConnectedStatus(false);
	            			if(!connectAsClient ){
	            				if(!legacyModeEnabled && !closing){
>>>>>>> b7711146
	            					initBluetoothSerialService();
	            				}
	            				onTransportDisconnected(TransportType.BLUETOOTH);
	            			}
	            			break;
	            		case MultiplexBluetoothTransport.STATE_ERROR:
	            			if(mSerialService!=null){
	            				Log.d(TAG, "Bluetooth serial server error received, setting state to none, and clearing local copy");
	            				mSerialService.setStateManually(MultiplexBluetoothTransport.STATE_NONE);
	            				mSerialService = null;
	            			}
	            			break;
	            		}
	                break;
	                
	            	case MESSAGE_READ:
	                	onPacketRead((SdlPacket) msg.obj);
	        			break;
	            }
	        }
	    };
		
		@SuppressWarnings("unused") //The return false after the packet null check is not dead code. Read the getByteArray method from bundle
		public boolean writeBytesToTransport(Bundle bundle){
			if(bundle == null){
				return false;
			}
			if(mSerialService !=null && mSerialService.getState()==MultiplexBluetoothTransport.STATE_CONNECTED){
				byte[] packet = bundle.getByteArray(TransportConstants.BYTES_TO_SEND_EXTRA_NAME); 
				int offset = bundle.getInt(TransportConstants.BYTES_TO_SEND_EXTRA_OFFSET, 0); //If nothing, start at the begining of the array
				int count = bundle.getInt(TransportConstants.BYTES_TO_SEND_EXTRA_COUNT, packet.length);  //In case there isn't anything just send the whole packet.
				if(packet!=null){
					mSerialService.write(packet,offset,count); Log.i(TAG, "Wrote out bytes");
					return true;
				}
				return false;
			}else if(sendThroughAltTransport(bundle)){
				return true;
			}
			else{
				Log.e(TAG, "Can't send data, no transport connected");
				return false;
			}	
		}
		
		private boolean manuallyWriteBytes(byte[] bytes, int offset, int count){
			if(mSerialService !=null && mSerialService.getState()==MultiplexBluetoothTransport.STATE_CONNECTED){
				if(bytes!=null){
					mSerialService.write(bytes,offset,count);Log.i(TAG, "Wrote out bytes manually");
					return true;
				}
				return false;
			}else if(sendThroughAltTransport(bytes,offset,count)){
				return true;
			}else{
				return false;
			}
		}
		
		
		/**
		 * This Method will send the packets through the alt transport that is connected
		 * @param array The byte array of data to be wrote out
		 * @return If it was possible to send the packet off.
		 * <p><b>NOTE: This is not guaranteed. It is a best attempt at sending the packet, it may fail.</b>
		 */
		private boolean sendThroughAltTransport(Bundle bundle){
			if(altTransportService!=null){
				Log.d(TAG, "Sending packet through alt transport");
				Message msg = Message.obtain();
				msg.what = TransportConstants.ROUTER_SEND_PACKET;
				msg.setData(bundle);
				try {
					altTransportService.send(msg);
				} catch (RemoteException e) {
					Log.e(TAG, "Unable to send through alt transport!");
					e.printStackTrace();
				}
				return true;
			}else{
				Log.w(TAG, "Unable to send packet through alt transport, it was null");
			}
			return false;		
		}
		
		 /** This Method will send the packets through the alt transport that is connected
		 * @param array The byte array of data to be wrote out
		 * @return If it was possible to send the packet off.
		 * <p><b>NOTE: This is not guaranteed. It is a best attempt at sending the packet, it may fail.</b>
		 */
		private boolean sendThroughAltTransport(byte[] bytes, int offset, int count){
			if(altTransportService!=null){
				Log.d(TAG, "Sending packet through alt transport");
				Message msg = Message.obtain();
				msg.what = TransportConstants.ROUTER_SEND_PACKET;
				Bundle bundle = new Bundle();
				bundle.putByteArray(TransportConstants.BYTES_TO_SEND_EXTRA_NAME,bytes); 
				bundle.putInt(TransportConstants.BYTES_TO_SEND_EXTRA_OFFSET, offset); 
				bundle.putInt(TransportConstants.BYTES_TO_SEND_EXTRA_COUNT, count);  
				msg.setData(bundle);
				try {
					altTransportService.send(msg);
				} catch (RemoteException e) {
					Log.e(TAG, "Unable to send through alt transport!");
					e.printStackTrace();
				}
				return true;
			}else{
				Log.w(TAG, "Unable to send packet through alt transport, it was null");
			}
			return false;		
		}
		/**
		 * This will send the received packet to the registered service. It will default to the single registered "foreground" app.
		 * This can be overridden to provide more specific functionality. 
		 * @param packet the packet that is received
		 * @return whether or not the sending was successful 
		 */
		public boolean sendPacketToRegisteredApp(SdlPacket packet) {
			if(registeredApps!=null && (registeredApps.size()>0)){
				int session = packet.getSessionId();
				boolean shouldAssertNewSession = packet.getFrameType() == FrameType.Control && (packet.getFrameInfo() == SdlPacket.FRAME_INFO_START_SERVICE_ACK || packet.getFrameInfo() == SdlPacket.FRAME_INFO_START_SERVICE_NAK);
	    		Long appid = getAppIDForSession(session, shouldAssertNewSession); //Find where this packet should go
	    		if(appid!=null){
	    			RegisteredApp app = null;
	    			synchronized(REGISTERED_APPS_LOCK){
	    				 app = registeredApps.get(appid);
	    			}
	    			if(app==null){Log.e(TAG, "No app found for app id " + appid + " Removing session maping and sending unregisterAI to head unit.");
	    				//We have no app to match the app id tied to this session
	    				removeSessionFromMap(session);
	    				byte[] uai = createForceUnregisterApp((byte)session, (byte)packet.getVersion());
	    				manuallyWriteBytes(uai,0,uai.length);
	    				int hashId = 0;
	    				synchronized(this.SESSION_LOCK){
	    					if(this.sessionHashIdMap.indexOfKey(session)>=0){
	    						hashId = this.sessionHashIdMap.get(session); 
	    						this.sessionHashIdMap.remove(session);
	    					}
	    				}
	    				byte[] stopService = (SdlPacketFactory.createEndSession(SessionType.RPC, (byte)session, 0, (byte)packet.getVersion(),BitConverter.intToByteArray(hashId))).constructPacket();
						manuallyWriteBytes(stopService,0,stopService.length);
	    				return false;
	    			}
	    			byte version = (byte)packet.getVersion();
	    			
	    			if(shouldAssertNewSession && version>1 && packet.getFrameInfo() == SdlPacket.FRAME_INFO_START_SERVICE_ACK){ //we know this was a start session response
	    				if (packet.getPayload() != null && packet.getDataSize() == 4){ //hashid will be 4 bytes in length
	    					synchronized(SESSION_LOCK){
	    						this.sessionHashIdMap.put(session, (BitConverter.intFromByteArray(packet.getPayload(), 0)));
	    					}
	    				}
	    			}

	    			int packetSize = (int) (packet.getDataSize() + SdlPacket.HEADER_SIZE);
	    			//Log.i(TAG, "Checking packet size: " + packetSize);
	    			Message message = Message.obtain();
	    			Bundle bundle = new Bundle();
	    			
	    			if(packetSize < ByteArrayMessageSpliter.MAX_BINDER_SIZE){ //This is a small enough packet just send on through
	    				//Log.w(TAG, " Packet size is just right " + packetSize  + " is smaller than " + ByteArrayMessageSpliter.MAX_BINDER_SIZE + " = " + (packetSize<ByteArrayMessageSpliter.MAX_BINDER_SIZE));
		    			message.what = TransportConstants.ROUTER_RECEIVED_PACKET;
		    			bundle.putParcelable(FORMED_PACKET_EXTRA_NAME, packet);
	    				bundle.putInt(TransportConstants.BYTES_TO_SEND_FLAGS, TransportConstants.BYTES_TO_SEND_FLAG_NONE);
		    			message.setData(bundle);
		    			return sendPacketMessageToClient(app,message, version);
	    			}else{
	    				//Log.w(TAG, "Packet too big for IPC buffer. Breaking apart and then sending to client.");
	    				//We need to churn through the packet payload and send it in chunks
	    				byte[] bytes = packet.getPayload();
	    				SdlPacket copyPacket = new SdlPacket(packet.getVersion(),packet.isCompression(),
	    										(int)packet.getFrameType().getValue(),
	    													packet.getServiceType(),packet.getFrameInfo(), session,
	    													(int)packet.getDataSize(),packet.getMessageId(),null);
	    				message.what = TransportConstants.ROUTER_RECEIVED_PACKET;
		    			bundle.putParcelable(FORMED_PACKET_EXTRA_NAME, copyPacket);
		    			bundle.putInt(TransportConstants.BYTES_TO_SEND_FLAGS, TransportConstants.BYTES_TO_SEND_FLAG_SDL_PACKET_INCLUDED);
		    			message.setData(bundle);
		    			Log.d(TAG, "First packet before sending: " + message.getData().toString());
		    			if(!sendPacketMessageToClient(app, message, version)){
		    				Log.w(TAG, "Error sending first message of split packet to client " + app.appId);
		    				return false;
		    			}
	    				//Log.w(TAG, "Message too big for single IPC transaction. Breaking apart. Size - " +  packet.getDataSize());
	    				ByteArrayMessageSpliter splitter = new ByteArrayMessageSpliter(appid,TransportConstants.ROUTER_RECEIVED_PACKET,bytes,0);				
	    				while(splitter.isActive()){
	    					if(!sendPacketMessageToClient(app,splitter.nextMessage(),version)){
	    						Log.w(TAG, "Error sending first message of split packet to client " + app.appId);
	    						splitter.close();
	    						return false;
	    					}
	    				}
	    				Log.i(TAG, "Large packet finished being sent");
	    			} 
	    			
    		}else{	//If we can't find a session for this packet we just drop the packet
	    			Log.e(TAG, "App Id was NULL for session!");
	    			if(removeSessionFromMap(session)){ //If we found the session id still tied to an app in our map we need to remove it and send the proper shutdown sequence.
	    				Log.i(TAG, "Removed session from map.  Sending unregister request to module.");
	    				attemptToCleanUpModule(session, packet.getVersion());
	    			}else{ //There was no mapping so let's try to resolve this
	    				
	    				if(packet.getFrameType() == FrameType.Single && packet.getServiceType() == SdlPacket.SERVICE_TYPE_RPC){
	    					BinaryFrameHeader binFrameHeader = BinaryFrameHeader.parseBinaryHeader(packet.getPayload());
    		    			if(binFrameHeader!=null && FunctionID.UNREGISTER_APP_INTERFACE.getId() == binFrameHeader.getFunctionID()){
    		    				Log.d(TAG, "Received an unregister app interface with no where to send it, dropping the packet.");
    		    			}else{
    		    				attemptToCleanUpModule(session, packet.getVersion());
    		    			}
    					}else if((packet.getFrameType() == FrameType.Control 
	    						&& (packet.getFrameInfo() == SdlPacket.FRAME_INFO_END_SERVICE_ACK || packet.getFrameInfo() == SdlPacket.FRAME_INFO_END_SERVICE_NAK))){
    						//We want to ignore this
    						Log.d(TAG, "Received a stop service ack/nak with no where to send it, dropping the packet.");
    					}else{
    						attemptToCleanUpModule(session, packet.getVersion());
    					}
	    			}
	    		}
	    	}
	    	return false;
		}
	    
		/**
		 * This method is an all else fails situation. If the head unit is out of synch with the apps on the phone
		 * this method will clear out an unwanted or out of date session.
		 * @param session
		 * @param version
		 */
		private void attemptToCleanUpModule(int session, int version){
			Log.i(TAG, "Attempting to stop session " + session);
			byte[] uai = createForceUnregisterApp((byte)session, (byte)version);
			manuallyWriteBytes(uai,0,uai.length);
			int hashId = 0;
			synchronized(this.SESSION_LOCK){
				if(this.sessionHashIdMap.indexOfKey(session)>=0){
					hashId = this.sessionHashIdMap.get(session); 
					this.sessionHashIdMap.remove(session);
				}
			}
			byte[] stopService = (SdlPacketFactory.createEndSession(SessionType.RPC, (byte)session, 0, (byte)version,BitConverter.intToByteArray(hashId))).constructPacket();
			manuallyWriteBytes(stopService,0,stopService.length);
		}
		
	    private boolean sendPacketMessageToClient(RegisteredApp app, Message message, byte version){
			int result = app.sendMessage(message);
			if(result == RegisteredApp.SEND_MESSAGE_ERROR_MESSENGER_DEAD_OBJECT){
				Log.d(TAG, "Dead object, removing app and sessions");
				//Get all their sessions and send out unregister info
				//Use the version in this packet as a best guess
				app.close();
				Vector<Long> sessions = app.getSessionIds();
				byte[]  unregister,stopService;
				int size = sessions.size(), sessionId;
				for(int i=0; i<size;i++){
					sessionId = sessions.get(i).intValue();
					unregister = createForceUnregisterApp((byte)sessionId,version);
					manuallyWriteBytes(unregister,0,unregister.length);
					int hashId = 0;
					synchronized(this.SESSION_LOCK){
						if(this.sessionHashIdMap.indexOfKey(sessionId)>=0){
							hashId = this.sessionHashIdMap.get(sessionId); 
						}
					}
					stopService = (SdlPacketFactory.createEndSession(SessionType.RPC, (byte)sessionId, 0, version,BitConverter.intToByteArray(hashId))).constructPacket();
					
					manuallyWriteBytes(stopService,0,stopService.length);
					synchronized(SESSION_LOCK){
						this.sessionMap.remove(sessionId);
						this.sessionHashIdMap.remove(sessionId);
					}
				}
				synchronized(REGISTERED_APPS_LOCK){
					registeredApps.remove(app.appId);
				}
				return false;//We did our best to correct errors
			}
			return true;//We should have sent our packet, so we can return true now
	    }

		private synchronized void closeBluetoothSerialServer(){
			if(mSerialService != null){
				mSerialService.stop();
				mSerialService = null;
			}
		}
		
		 /**
	     * bluetoothQuerryAndConnect()
	     * This function looks through the phones currently paired bluetooth devices
	     * If one of the devices' names contain "sync", or livio it will attempt to connect the RFCOMM
	     * And start SDL
	     * @return a boolean if a connection was attempted
	     */
		public synchronized boolean bluetoothQuerryAndConnect(){
			if( BluetoothAdapter.getDefaultAdapter().isEnabled()){
				Set<BluetoothDevice> pairedBT= BluetoothAdapter.getDefaultAdapter().getBondedDevices();
	        	Log.d(TAG, "Querry Bluetooth paired devices");
	        	if (pairedBT.size() > 0) {
	            	for (BluetoothDevice device : pairedBT) {
	            		if(device.getName().toLowerCase(Locale.US).contains("sync") 
	            				|| device.getName().toLowerCase(Locale.US).contains("livio")){
	            			bluetoothConnect(device);
	            				  return true;
	                	}
	            	}
	       		}
			}
			else{
				Log.e(TAG, "There was an issue with connecting as client");
			}
			return false;
			}
		
		private synchronized boolean bluetoothConnect(BluetoothDevice device){
    		Log.d(TAG,"Connecting to device: " + device.getName().toString());
			if(mSerialService == null || !mSerialService.isConnected())
			{	// Set up the Bluetooth serial object				
				mSerialService = MultiplexBluetoothTransport.getBluetoothSerialServerInstance(mHandlerBT);
			}
			// We've been given a device - let's connect to it
			if(mSerialService.getState()!=MultiplexBluetoothTransport.STATE_CONNECTING){//mSerialService.stop();
				mSerialService.connect(device);
				if(mSerialService.getState() == MultiplexBluetoothTransport.STATE_CONNECTING){
					return true;
				}
			}

			Log.d(TAG, "Bluetooth SPP Connect Attempt Completed");
			return false;
		}

		
		//**************************************************************************************************************************************
		//********************************************************* PREFERENCES ****************************************************************
		//**************************************************************************************************************************************
		/**
		 * This method will set the last known bluetooth connection method that worked with this phone.
		 * This helps speed up the process of connecting
		 * @param level The level of bluetooth connecting method that last worked
		 * @param prefLocation Where the preference should be stored
		 */
		public final static void setBluetoothPrefs (int level, String prefLocation) {
			if(currentContext==null){
				return;
			}
			SharedPreferences mBluetoothPrefs = currentContext.getSharedPreferences(prefLocation, Context.MODE_PRIVATE);
	    	// Write the new prefs
	    	SharedPreferences.Editor prefAdd = mBluetoothPrefs.edit();
	    	prefAdd.putInt("level", level);
	    	prefAdd.commit();
		}
		
		public final static int getBluetoothPrefs(String prefLocation)
		{		
			if(currentContext==null){
				return 0;
			}
			SharedPreferences mBluetoothPrefs = currentContext.getSharedPreferences(prefLocation, Context.MODE_PRIVATE);
			return mBluetoothPrefs.getInt("level", 0);
		}
	
	/* ***********************************************************************************************************************************************************************
	 * *****************************************************************  CUSTOM ADDITIONS  ************************************************************************************
	 *************************************************************************************************************************************************************************/

	private LocalRouterService getLocalBluetoothServiceComapre(){
		return this.localCompareTo;
	}
	
	protected static LocalRouterService getLocalRouterService(Intent launchIntent, ComponentName name){
		if(SdlRouterService.selfRouterService == null){
			if(launchIntent == null){
				Log.w(TAG, "Supplied intent was null, local router service will not contain intent");
				//Log.e(TAG, "Unable to create local router service instance. Supplied intent was null");
				//return null;
			}
			if(name == null){
				Log.e(TAG, "Unable to create local router service object because component name was null");
				return null;
			}
			selfRouterService = new LocalRouterService(launchIntent,ROUTER_SERVICE_VERSION_NUMBER, System.currentTimeMillis(), name);
		}
		if(launchIntent!=null){
			//Assume we want to set this in our service
			//Log.d(TAG, "Setting new intent on our local router service object");
			selfRouterService.launchIntent = launchIntent;
		}
		return selfRouterService;
	}
	
	private  LocalRouterService getLocalRouterService(){
		//return getLocalRouterService(new Intent(getBaseContext(),SdlRouterService.class));
		return getLocalRouterService(null, new ComponentName(this, this.getClass()));
	}
	/**
	 * This method is used to check for the newest version of this class to make sure the latest and greatest is up and running.
	 * @param context
	 */
	private void newestServiceCheck(final Context context){
		getLocalRouterService(); //Make sure our timestamp is set
		versionCheckTimeOutHandler = new Handler(); 
		versionCheckRunable = new Runnable() {           
            public void run() {
            	Log.i(TAG, "Starting up Version Checking ");
            	
            	LocalRouterService newestServiceReceived = getLocalBluetoothServiceComapre();
            	LocalRouterService self = getLocalRouterService(); //We can send in null here, because it should have already been created
            	Log.v(TAG, "Self service info " + self);
            	Log.v(TAG, "Newest compare to service info " + newestServiceReceived);
            	if(newestServiceReceived!=null && self.isNewer(newestServiceReceived)){
            		Log.d(TAG, "There is a newer version of the Router Service, starting it up");
                	closing = true;
					closeBluetoothSerialServer();
					Intent serviceIntent = newestServiceReceived.launchIntent;
					if(getLastReceivedStartIntent()!=null){
						serviceIntent.putExtras(getLastReceivedStartIntent());
					}
					if(newestServiceReceived.launchIntent == null){
						Log.e(TAG, "Service didn't include launch intent");
					}
					context.startService(newestServiceReceived.launchIntent);
					notifyAltTransportOfClose(TransportConstants.ROUTER_SHUTTING_DOWN_REASON_NEWER_SERVICE);
					if(getBaseContext()!=null){
						stopSelf();
					}else{
						onDestroy();
					}
            	}
            	else{			//Let's start up like normal
            		Log.d(TAG, "No newer services found. Starting up bluetooth transport");
                	startUpSequence();
            	}
            }
        };
        versionCheckTimeOutHandler.postDelayed(versionCheckRunable, VERSION_TIMEOUT_RUNNABLE); 
	}
	
	/**
	 * This method is used to check for the newest version of this class to make sure the latest and greatest is up and running.
	 * @param context
	 */
	private void startAltTransportTimer(){
		altTransportTimerHandler = new Handler(); 
		altTransportTimerRunnable = new Runnable() {           
            public void run() {
            	altTransportTimerHandler = null;
            	altTransportTimerRunnable = null;
            	shouldServiceRemainOpen(null);
            }
        };
        altTransportTimerHandler.postDelayed(altTransportTimerRunnable, ALT_TRANSPORT_TIMEOUT_RUNNABLE); 
	}
	
	private Intent getLastReceivedStartIntent(){	
		return lastReceivedStartIntent;
	}

	/**
	 * Removes session from map if the key is found.
	 * @param sessionId
	 * @return if the key was found
	 */
	private boolean removeSessionFromMap(int sessionId){
		synchronized(SESSION_LOCK){
			if(sessionMap!=null){
				if(sessionMap.indexOfKey(sessionId)>=0){
					sessionMap.remove(sessionId);
					return true;
				}
			}
			return false;
		}
	}
	
	private boolean removeAllSessionsWithAppId(long appId){
		synchronized(SESSION_LOCK){
			if(sessionMap!=null){
				SparseArray<Long> iter = sessionMap.clone();
				int size = iter.size();
				for(int i = 0; i<size; i++){
					Log.d(TAG, "Investigating session " +iter.keyAt(i));
					Log.d(TAG, "App id is: " + iter.valueAt(i));
					if(((Long)iter.valueAt(i)).compareTo(appId) == 0){
						sessionHashIdMap.remove(iter.keyAt(i));
						sessionMap.removeAt(i);	
					}
				}
			}
		}
		return false;
	}
	
	/**
	 * Removes all sessions from the sessions map for this given app id
	 * @param app
	 */
    private void removeAllSessionsForApp(RegisteredApp app, boolean cleanModule){
    	Vector<Long> sessions = app.getSessionIds();
		int size = sessions.size(), sessionId;
		for(int i=0; i<size;i++){
			Log.d(TAG, "Investigating session " +sessions.get(i).intValue());
			Log.d(TAG, "App id is: " + sessionMap.get(sessions.get(i).intValue()));
			sessionId = sessions.get(i).intValue();
			removeSessionFromMap(sessionId);
			if(cleanModule){
				attemptToCleanUpModule(sessionId, cachedModuleVersion);
			}
		}
    }
    
    private boolean removeAppFromMap(RegisteredApp app){
    	synchronized(REGISTERED_APPS_LOCK){
    		RegisteredApp old = registeredApps.remove(app); 
    		if(old!=null){
    			old.close();
    			return true;
    		}
    	}
    	return false;
    }
	
	private Long getAppIDForSession(int sessionId, boolean shouldAssertNewSession){
		synchronized(SESSION_LOCK){
			//Log.d(TAG, "Looking for session: " + sessionId);
			if(sessionMap == null){ 
				Log.w(TAG, "Session map was null during look up. Creating one on the fly");
				sessionMap = new SparseArray<Long>(); //THIS SHOULD NEVER BE NULL! WHY IS THIS HAPPENING?!?!?!
			}
			Long appId = sessionMap.get(sessionId);// SdlRouterService.this.sessionMap.get(sessionId);
			if(appId==null && shouldAssertNewSession){
				int pos;
				synchronized(REGISTERED_APPS_LOCK){
					for (RegisteredApp app : registeredApps.values()) {
						pos = app.containsSessionId(-1); 
						if(pos != -1){
							app.setSessionId(pos,sessionId);
							appId = app.getAppId();
							sessionMap.put(sessionId, appId);
							break;
						}
					}
				}
			}
			Log.d(TAG, sessionId + " session returning App Id: " + appId);
			return appId;
		}
	}
	
	/* ****************************************************************************************************************************************
	// ***********************************************************   LEGACY   ****************************************************************
	//*****************************************************************************************************************************************/
	private boolean legacyModeEnabled = false;
	
	private void enableLegacyMode(boolean enable){
		Log.d(TAG, "Enable legacy mode: " + enable);
		legacyModeEnabled = enable; //We put this at the end to avoid a race condition between the bluetooth d/c and notify of legacy mode enabled

		if(legacyModeEnabled){
			//So we need to let the clients know they need to host their own bluetooth sessions because the currently connected head unit only supports a very old version of SDL/Applink
			//Start by closing our own bluetooth connection. The following calls will handle actually notifying the clients of legacy mode
			closeBluetoothSerialServer();			
			//Now wait until we get a d/c, then the apps should shut their bluetooth down and go back to normal
			
		}//else{}

	}
	
	/* ****************************************************************************************************************************************
	// ***********************************************************   UTILITY   ****************************************************************
	//*****************************************************************************************************************************************/
	
	@SuppressWarnings("unused")
	private void debugPacket(byte[] bytes){
		//DEBUG
		
		if(bytes[0] != 0x00){
			Log.d(TAG, "Writing packet with header: " + BitConverter.bytesToHex(bytes, 12)); //just want the header
		}else{
			
			//Log.d(TAG, "Writing packet with binary header: " + BitConverter.bytesToHex(bytes, 12)); //just want the header
		//int length = bytes.length-12;
		if(bytes.length<=8){
			Log.w(TAG, "No payload to debug or too small");
			return;
		}
		//Check first byte if 0, make to json
		char[] buffer = new char[bytes.length];
		for(int i = 12;i<bytes.length;i++){
			 buffer[i-12] = (char)(bytes[i] & 0xFF);
		}
		try {
			
			JSONObject object = new JSONObject(new String(buffer));
			Log.d(TAG, "JSON: " + object.toString());
		} catch (JSONException e) {
			e.printStackTrace();
		}
	}
		
	}
	
	/**
	 * If an app crashes the only way we can handle it being on the head unit is to send an unregister app interface rpc.
	 * This method should only be called when the router service recognizes the client is no longer valid
	 * @param sessionId
	 * @param version
	 * @return
	 */
	private byte[] createForceUnregisterApp(byte sessionId,byte version){
		UnregisterAppInterface request = new UnregisterAppInterface();
		request.setCorrelationID(UNREGISTER_APP_INTERFACE_CORRELATION_ID);
		byte[] msgBytes = JsonRPCMarshaller.marshall(request, version);
		ProtocolMessage pm = new ProtocolMessage();
		pm.setData(msgBytes);
		pm.setSessionID(sessionId);
		pm.setMessageType(MessageType.RPC);
		pm.setSessionType(SessionType.RPC);
		pm.setFunctionID(FunctionID.getFunctionId(request.getFunctionName()));
		pm.setCorrID(request.getCorrelationID());
		if (request.getBulkData() != null) 
			pm.setBulkData(request.getBulkData());
		byte[] data = null;
		if (version > 1) {
			data = new byte[12 + pm.getJsonSize()];
		} else {
			data = pm.getData();
		}
		BinaryFrameHeader binFrameHeader = new BinaryFrameHeader();
		binFrameHeader = SdlPacketFactory.createBinaryFrameHeader(pm.getRPCType(), pm.getFunctionID(), pm.getCorrID(), pm.getJsonSize());
		
		System.arraycopy(binFrameHeader.assembleHeaderBytes(), 0, data, 0, 12);
		System.arraycopy(pm.getData(), 0, data, 12, pm.getJsonSize());

		SdlPacket packet = new SdlPacket(version,false,SdlPacket.FRAME_TYPE_SINGLE,SdlPacket.SERVICE_TYPE_RPC,0,sessionId,data.length,data.length+100,data);
		return packet.constructPacket();
	}
	
	
    /**
     * Method for finding the next, highest priority write task from all connected apps.
     * @return
     */
	protected PacketWriteTask getNextTask(){
		final long currentTime = System.currentTimeMillis();
		RegisteredApp priorityApp = null;
		long currentPriority = -Long.MAX_VALUE, peekWeight;
		synchronized(REGISTERED_APPS_LOCK){
			PacketWriteTask peekTask = null;
			for (RegisteredApp app : registeredApps.values()) {
				peekTask = app.peekNextTask();
				if(peekTask!=null){
					peekWeight = peekTask.getWeight(currentTime);
					Log.v(TAG, "App " + app.appId +" has a task with weight "+ peekWeight);
					if(peekWeight>currentPriority){
						if(app.queuePaused){
							app.notIt();//Reset the timer
							continue;
						}
						if(priorityApp!=null){
							priorityApp.notIt();
						}
						currentPriority = peekWeight;
						priorityApp = app;
					}
				}
			}
			if(priorityApp!=null){
				return priorityApp.getNextTask();
			}
		}
		return null;
	}
	
	private void startClientPings(){
		synchronized(this){
			if(!isTransportConnected){ //If we aren't connected, bail
				return;
			}
		if(isPingingClients){
			Log.w(TAG, "Already pinging clients. Resting count");
			synchronized(PING_COUNT_LOCK){
				pingCount = 0;
			}
			return;
		}
		if(clientPingExecutor == null){
			clientPingExecutor = Executors.newSingleThreadScheduledExecutor();
		}
		isPingingClients = true;
		synchronized(PING_COUNT_LOCK){
			pingCount = 0;
		}
		clientPingExecutor.scheduleAtFixedRate(new Runnable(){
			
			@Override
			public void run() {
				if(getPingCount()>=10){
					Log.d(TAG, "Hit ping limit");
					stopClientPings();
					return;
				}
				if(pingIntent == null){
					pingIntent = new Intent();  
					pingIntent.setAction(START_SERVICE_ACTION);
					pingIntent.putExtra(TransportConstants.START_ROUTER_SERVICE_SDL_ENABLED_EXTRA, true);
					pingIntent.putExtra(TransportConstants.START_ROUTER_SERVICE_SDL_ENABLED_APP_PACKAGE, getBaseContext().getPackageName());
					pingIntent.putExtra(TransportConstants.START_ROUTER_SERVICE_SDL_ENABLED_CMP_NAME, new ComponentName(SdlRouterService.this, SdlRouterService.this.getClass()));
					pingIntent.putExtra(TransportConstants.START_ROUTER_SERVICE_SDL_ENABLED_PING, true);
				}
				getBaseContext().sendBroadcast(pingIntent); 
				synchronized(PING_COUNT_LOCK){
					pingCount++;
				}
				
			}
		}, CLIENT_PING_DELAY, CLIENT_PING_DELAY, TimeUnit.MILLISECONDS); //Give a little delay for first call
		}
	}
	
	private int getPingCount(){
		synchronized(PING_COUNT_LOCK){
			return pingCount;
		}
	}
	
	private void stopClientPings(){
		if(clientPingExecutor!=null && !clientPingExecutor.isShutdown()){
			clientPingExecutor.shutdownNow();
			clientPingExecutor = null;
			isPingingClients = false;
		}
		pingIntent = null;
	}
	
	/* ****************************************************************************************************************************************
	// **********************************************************   TINY CLASSES   ************************************************************
	//*****************************************************************************************************************************************/

	/**
	 *This class enables us to compare two router services
	 * from different apps and determine which is the newest
	 * and therefore which one should be the one spun up.
	 * @author Joey Grover
	 *
	 */
	static class LocalRouterService implements Parcelable{
		Intent launchIntent = null;
		int version = 0;
		long timestamp;
		ComponentName name;
		
		private LocalRouterService(Intent intent, int version, long timeStamp,ComponentName name ){
			this.launchIntent = intent;
			this.version = version;
			this.timestamp = timeStamp;
			this.name = name;
		}
		/**
		 * Check if input is newer than this version
		 * @param service
		 * @return
		 */
		public boolean isNewer(LocalRouterService service){
			if(service.version>this.version){
				return true;
			}else if(service.version == this.version){ //If we have the same version, we will use a timestamp
				return service.timestamp<this.timestamp;
			}
			return false;
		}
		
		
		public boolean isEqual(LocalRouterService service) {
			if(service != null && service.name!= null 
					&& this.name !=null){
				return (this.name.equals(service.name));
			}
			return false;
		}
		@Override
		public String toString() {
			StringBuilder build = new StringBuilder();
			build.append("Intent action: ");
			if(launchIntent!=null){
				build.append(launchIntent.getComponent().getClassName());
			}else if(name!=null){
				build.append(name.getClassName());
			}
			
			build.append(" Version: ");
			build.append(version);
			build.append(" Timestamp: ");
			build.append(timestamp);
			
			return build.toString();
		}
		public LocalRouterService(Parcel p) {
			this.version = p.readInt();
			this.timestamp = p.readLong();
			this.launchIntent = p.readParcelable(Intent.class.getClassLoader());
			this.name = p.readParcelable(ComponentName.class.getClassLoader());
		}
		
		@Override
		public int describeContents() {
			return 0;
		}

		@Override
		public void writeToParcel(Parcel dest, int flags) {
			dest.writeInt(version);
			dest.writeLong(timestamp);
			dest.writeParcelable(launchIntent, 0);
			dest.writeParcelable(name, 0);

		}
		
		public static final Parcelable.Creator<LocalRouterService> CREATOR = new Parcelable.Creator<LocalRouterService>() {
	        public LocalRouterService createFromParcel(Parcel in) {
	     	   return new LocalRouterService(in); 
	        }

			@Override
			public LocalRouterService[] newArray(int size) {
				return new LocalRouterService[size];
			}

	    };
		
	}
	
	
	/**
	 * This class helps keep track of all the different sessions established with the head unit
	 * and to which app they belong to.
	 * @author Joey Grover
	 *
	 */
	class RegisteredApp {
		protected static final int SEND_MESSAGE_SUCCESS 							= 0x00;
		protected static final int SEND_MESSAGE_ERROR_MESSAGE_NULL 					= 0x01;
		protected static final int SEND_MESSAGE_ERROR_MESSENGER_NULL 				= 0x02;
		protected static final int SEND_MESSAGE_ERROR_MESSENGER_GENERIC_EXCEPTION 	= 0x03;
		protected static final int SEND_MESSAGE_ERROR_MESSENGER_DEAD_OBJECT 		= 0x04;
		
		protected static final int PAUSE_TIME_FOR_QUEUE 							= 1500;
		
		long appId;
		Messenger messenger;
		Vector<Long> sessionIds;
		ByteAraryMessageAssembler buffer;
		int prioirtyForBuffingMessage;
		DeathRecipient deathNote = null;
		//Packey queue vars
		PacketWriteTaskBlockingQueue queue; 
		Handler queueWaitHandler= null;
		Runnable queueWaitRunnable = null;
		boolean queuePaused = false;
		
		/**
		 * This is a simple class to hold onto a reference of a registered app.
		 * @param appId
		 * @param messenger
		 */
		public RegisteredApp(long appId, Messenger messenger){			
			this.appId = appId;
			this.messenger = messenger;
			this.sessionIds = new Vector<Long>();
			this.queue = new PacketWriteTaskBlockingQueue();
			queueWaitHandler = new Handler();
			setDeathNote();
		}
		
		/**
		 * Closes this app properly. 
		 */
		public void close(){
			clearDeathNote();
			clearBuffer();
			if(this.queue!=null){
				this.queue.clear();
				queue = null;
			}
			if(queueWaitHandler!=null){
				if(queueWaitRunnable!=null){
					queueWaitHandler.removeCallbacks(queueWaitRunnable);
				}
				queueWaitHandler = null;
			}
		}
		
		public long getAppId() {
			return appId;
		}

		/**
		 * This is a convenience variable and may not be used or useful in different protocols
		 * @return
		 */
		public Vector<Long> getSessionIds() {
			return sessionIds;
		}
		
		/**
		 * Returns the position of the desired object if it is contained in the vector. If not it will return -1.
		 * @param id
		 * @return
		 */
		public int containsSessionId(long id){
			return sessionIds.indexOf(id);
		}
		/**
		 * This will remove a session from the session id list
		 * @param sessionId
		 * @return
		 */
		public boolean removeSession(Long sessionId){
			int location = sessionIds.indexOf(sessionId);
			if(location>=0){
				Long removedSessionId = sessionIds.remove(location);
				if(removedSessionId!=null){
					return true;
				}else{
					return false;
				}
			}else{
				return false;
			}
		}
		/**
		 * @param sessionId
		 */
		public void setSessionId(int position,long sessionId) throws ArrayIndexOutOfBoundsException {
			this.sessionIds.set(position, (long)sessionId); 
		}
		
		public void clearSessionIds(){
			this.sessionIds.clear();
		}
		
		public boolean handleIncommingClientMessage(final Bundle receivedBundle){
			int flags = receivedBundle.getInt(TransportConstants.BYTES_TO_SEND_FLAGS, TransportConstants.BYTES_TO_SEND_FLAG_NONE);
			Log.d(TAG, "Flags received: " + flags);
			if(flags!=TransportConstants.BYTES_TO_SEND_FLAG_NONE){
				byte[] packet = receivedBundle.getByteArray(TransportConstants.BYTES_TO_SEND_EXTRA_NAME); 
				if(flags == TransportConstants.BYTES_TO_SEND_FLAG_LARGE_PACKET_START){
					this.prioirtyForBuffingMessage = receivedBundle.getInt(TransportConstants.PACKET_PRIORITY_COEFFICIENT,0);
				}
				handleMessage(flags, packet);
			}else{
				//Add the write task on the stack
				if(queue!=null){
					queue.add(new PacketWriteTask(receivedBundle));
					if(packetWriteTaskMaster!=null){
						packetWriteTaskMaster.alert();
					}
				}
			}
			return true;
		}

		public int sendMessage(Message message){
			if(this.messenger == null){return SEND_MESSAGE_ERROR_MESSENGER_NULL;}
			if(message == null){return SEND_MESSAGE_ERROR_MESSAGE_NULL;}
			try {
				this.messenger.send(message);
				return SEND_MESSAGE_SUCCESS;
			} catch (RemoteException e) {
				e.printStackTrace();
				if(e instanceof DeadObjectException){
					return SEND_MESSAGE_ERROR_MESSENGER_DEAD_OBJECT;
				}else{
					return SEND_MESSAGE_ERROR_MESSENGER_GENERIC_EXCEPTION;
				}
			}
		}
		
		public void handleMessage(int flags, byte[] packet){
			if(flags == TransportConstants.BYTES_TO_SEND_FLAG_LARGE_PACKET_START){
				clearBuffer();
				buffer = new ByteAraryMessageAssembler();
				buffer.init();
			}
			if(buffer == null){
				Log.e(TAG, "Unable to assemble message as buffer was null/not started");
			}
			if(!buffer.handleMessage(flags, packet)){ //If this returns false
				Log.e(TAG, "Error handling bytes");
			}
			if(buffer.isFinished()){ //We are finished building the buffer so we should write the bytes out
				byte[] bytes = buffer.getBytes();
				if(queue!=null){
					queue.add(new PacketWriteTask(bytes, 0, bytes.length,this.prioirtyForBuffingMessage));
					if(packetWriteTaskMaster!=null){
						packetWriteTaskMaster.alert();
					}
				}
				buffer.close();
			}
		}
		
		protected PacketWriteTask peekNextTask(){
			if(queue !=null){
				return queue.peek();
			}
			return null;
		}
		
		protected PacketWriteTask getNextTask(){
			if(queue !=null){
				return queue.poll();
			}
			return null;
		}

		/**
		 * This will inform the local app object that it was not picked to have the highest priority. This will allow the user to continue to perform interactions
		 * with the module and not be bogged down by large packet requests. 
		 */
		protected void notIt(){
			if(queue!=null && queue.peek().priorityCoefficient>0){ //If this has any sort of priority coefficient we want to make it wait. 
				//Flag to wait
				if(queueWaitHandler == null){
					Log.e(TAG, "Unable to pause queue, handler was null");
				}
				if(queueWaitRunnable == null){
					queueWaitRunnable = new Runnable(){

						@Override
						public void run() {
							pauseQueue(false);
							if(packetWriteTaskMaster!=null){
								packetWriteTaskMaster.alert();
							}
							
						}
						
					};
				}
				if(queuePaused){
					queueWaitHandler.removeCallbacks(queueWaitRunnable);
				}
				pauseQueue(queueWaitHandler.postDelayed(queueWaitRunnable, PAUSE_TIME_FOR_QUEUE));
			}
		}
		private void pauseQueue(boolean paused){
			this.queuePaused = paused;
		}
		protected void clearBuffer(){
			if(buffer!=null){
				buffer.close();
				buffer = null;
			}
		}
		
		protected boolean setDeathNote(){
			if(messenger!=null){
				if(deathNote == null){
					deathNote = new DeathRecipient(){
						@Override
						public void binderDied() {
							Log.w(TAG, "Binder died");
							removeAllSessionsForApp(RegisteredApp.this,true);
							removeAppFromMap(RegisteredApp.this);
							startClientPings();
						}
					};
				}
				try {
					messenger.getBinder().linkToDeath(deathNote, 0);
					return true;
				} catch (RemoteException e) {
					e.printStackTrace();
					return false;
				}
			}
			return false;
		}
		
		protected boolean clearDeathNote(){
			if(messenger!=null && messenger.getBinder()!=null && deathNote!=null){
				return messenger.getBinder().unlinkToDeath(deathNote, 0);
			}
			return false;
		}
	}
	
	/**
	 * A runnable task for writing out packets.
	 * @author Joey Grover
	 *
	 */
	public class PacketWriteTask implements Runnable{
		private static final long DELAY_CONSTANT = 500; //250ms
		private static final long SIZE_CONSTANT = 1000; //1kb
		private static final long PRIORITY_COEF_CONSTATNT = 500;
		private static final int DELAY_COEF = 1;
		private static final int SIZE_COEF = 1;
		
		private byte[] bytesToWrite = null;
		private int offset, size, priorityCoefficient;
		private final long timestamp;
		final Bundle receivedBundle;
		
		public PacketWriteTask(byte[] bytes, int offset, int size, int priorityCoefficient){
			timestamp = System.currentTimeMillis();
			bytesToWrite = bytes;
			this.offset = offset;
			this.size = size;
			this.priorityCoefficient = priorityCoefficient;
			receivedBundle = null;
		}
		
		public PacketWriteTask(Bundle bundle){
			this.receivedBundle = bundle;
			timestamp = System.currentTimeMillis();
			bytesToWrite = bundle.getByteArray(TransportConstants.BYTES_TO_SEND_EXTRA_NAME); 
			offset = bundle.getInt(TransportConstants.BYTES_TO_SEND_EXTRA_OFFSET, 0); //If nothing, start at the begining of the array
			size = bundle.getInt(TransportConstants.BYTES_TO_SEND_EXTRA_COUNT, bytesToWrite.length);  //In case there isn't anything just send the whole packet.
			this.priorityCoefficient = bundle.getInt(TransportConstants.PACKET_PRIORITY_COEFFICIENT,0); Log.d(TAG, "packet priority coef: "+ this.priorityCoefficient);
		}
		
		@Override
		public void run() {
			if(receivedBundle!=null){
				writeBytesToTransport(receivedBundle);
			}else if(bytesToWrite !=null){
				manuallyWriteBytes(bytesToWrite, offset, size);
			}
		}
		
		private long getWeight(long currentTime){ //Time waiting - size - prioirty_coef
			return ((((currentTime-timestamp) + DELAY_CONSTANT) * DELAY_COEF ) - ((size -SIZE_CONSTANT) * SIZE_COEF) - (priorityCoefficient * PRIORITY_COEF_CONSTATNT));
		}
	}
	
	/**
	 * Extends thread to consume PacketWriteTasks in a priority queue fashion. It will attempt to look
	 * at all apps serial queue of tasks and compare them
	 * @author Joey Grover
	 *
	 */
	private class PacketWriteTaskMaster extends Thread{
		protected final  Object QUEUE_LOCK = new Object();
		private boolean isHalted = false, isWaiting = false;
		
		public PacketWriteTaskMaster(){
			this.setName("PacketWriteTaskMaster");
		}
		
		@Override
		public void run() {
			while(!isHalted){
				try{
					PacketWriteTask task = null;
					synchronized(QUEUE_LOCK){
						task = getNextTask();
						if(task != null){
							task.run();
						}else{
							isWaiting = true;
							QUEUE_LOCK.wait();
							isWaiting = false;
						}
					}
				}catch(InterruptedException e){
					break;
				}
			}
		}

		private void alert(){
			if(isWaiting){
				synchronized(QUEUE_LOCK){
					QUEUE_LOCK.notify();
				}
			}
		}

		private void close(){
			this.isHalted = true;
		}
	}
	
	/**
	 * Custom queue to prioritize packet write tasks based on their priority coefficient.<br> The queue is a doubly linked list.<br><br>
	 * When a tasks is added to the queue, it will be evaluated using it's priority coefficient. If the coefficient is greater than 0, it will simply
	 * be placed at the end of the queue. If the coefficient is equal to 0, the queue will begin to iterate at the head and work it's way back. Once it is found that the current 
	 * tasks has a priority coefficient greater than 0, it will be placed right before that task. The idea is to keep a semi-serial queue but creates a priority that allows urgent
	 * tasks such as UI related to skip near the front. However, it is assumed those tasks of higher priority should also be handled in a serial fashion.
	 * 
	 * @author Joey Grover
	 *
	 */
	private class PacketWriteTaskBlockingQueue{
		final class Node<E> {
			E item;
			Node<E> prev;
			Node<E> next;
			Node(E item, Node<E> previous, Node<E> next) {
				this.item = item;
				this.prev = previous;
				this.next = next;
			}
		}

		private Node<PacketWriteTask> head;
		private Node<PacketWriteTask> tail;

		/**
		 * This will take the given task and insert it at the tail of the queue
		 * @param task the task to be inserted at the tail of the queue
		 */
		private void insertAtTail(PacketWriteTask task){
			if (task == null){
				throw new NullPointerException();
			}
			Node<PacketWriteTask> oldTail = tail;
			Node<PacketWriteTask> newTail = new Node<PacketWriteTask>(task, oldTail, null);
			tail = newTail;
			if (head == null){
				head = newTail;
			}else{
				oldTail.next = newTail;
			}

		}

		/**
		 * This will take the given task and insert it at the head of the queue
		 * @param task the task to be inserted at the head of the queue
		 */
		private void insertAtHead(PacketWriteTask task){
			if (task == null){
				throw new NullPointerException();
			}
			Node<PacketWriteTask> oldHead = head;
			Node<PacketWriteTask> newHead = new Node<PacketWriteTask>(task, null, oldHead);
			head = newHead;
			if (tail == null){
				tail = newHead;
			}else{
				if(oldHead!=null){
					oldHead.prev = newHead;
				}
			}
		}

		/**
		 * Insert the task in the queue where it belongs
		 * @param task
		 */
		 public void add(PacketWriteTask task){
			synchronized(this){
				if (task == null){
					throw new NullPointerException();
				}

				//If we currently don't have anything in our queue
				if(head == null || tail == null){
					Node<PacketWriteTask> taskNode = new Node<PacketWriteTask>(task, head, tail);
					head = taskNode;
					tail = taskNode;
					return;
				}else if(task.priorityCoefficient>0){ //If the  task is already a not high priority task, we just need to insert it at the tail
					insertAtTail(task);
					return;
				}else if(head.item.priorityCoefficient>0){ //If the head task is already a not high priority task, we just need to insert at head
					insertAtHead(task);
					return;
				}else{
					if(tail!=null && tail.item.priorityCoefficient==0){ //Saves us from going through the entire list if all of these tasks are priority coef == 0
						insertAtTail(task);
						return;
					}
					Node<PacketWriteTask> currentPlace = head;
					while(true){
						if(currentPlace.item.priorityCoefficient==0){
							if(currentPlace.next==null){
								//We've reached the end of the list
								insertAtTail(task);
								return;
							}else{
								currentPlace = currentPlace.next;
								continue;
							}
						}else{
							//We've found where this task should be inserted
							Node<PacketWriteTask> previous = currentPlace.prev;
							Node<PacketWriteTask> taskNode = new Node<PacketWriteTask>(task, previous, currentPlace);
							previous.next = taskNode;
							currentPlace.prev = taskNode;
							return;

						}
					}
				}
			}
		 }

		 /**
		  * Peek at the current head of the queue
		  * @return the task at the head of the queue but does not remove it from the queue
		  */
		 public PacketWriteTask peek(){
			 synchronized(this){
				 if(head == null){
					 return null;
				 }else{
					 return head.item;
				 }
			 }
		 }

		 /**
		  * Remove the head of the queue
		  * @return the old head of the queue
		  */
		 public PacketWriteTask poll(){
			 synchronized(this){
				 if(head == null){
					 return null;
				 }else{
					 Node<PacketWriteTask> retValNode = head;
					 Node<PacketWriteTask> newHead = head.next;
					 if(newHead == null){
						 tail = null;
					 }
					 head = newHead;

					 return retValNode.item;
				 }
			 }
		 }

		 /**
		  * Currently only clears the head and the tail of the queue.
		  */
		 public void clear(){
			 //Should probably go through the linked list and clear elements, but gc should clear them out automatically. 
			 head = null;
			 tail = null;
		 }
	}


}<|MERGE_RESOLUTION|>--- conflicted
+++ resolved
@@ -1137,14 +1137,8 @@
 	            			break;
 	            		case MultiplexBluetoothTransport.STATE_NONE:
 	            			// We've just lost the connection
-<<<<<<< HEAD
-	            			if(!connectAsClient && !closing){
-	            				if(!legacyModeEnabled){
-=======
-	            			storeConnectedStatus(false);
 	            			if(!connectAsClient ){
 	            				if(!legacyModeEnabled && !closing){
->>>>>>> b7711146
 	            					initBluetoothSerialService();
 	            				}
 	            				onTransportDisconnected(TransportType.BLUETOOTH);
