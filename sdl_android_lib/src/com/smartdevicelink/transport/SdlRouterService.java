--- conflicted
+++ resolved
@@ -122,14 +122,8 @@
     private boolean wrongProcess = false;
 	private boolean initPassed = false;
 
-<<<<<<< HEAD
-    private Intent lastReceivedStartIntent = null;
 	public static HashMap<String,RegisteredApp> registeredApps;
 	private SparseArray<String> sessionMap;
-=======
-	public static HashMap<Long,RegisteredApp> registeredApps;
-	private SparseArray<Long> sessionMap;
->>>>>>> 2274f0d4
 	private SparseArray<Integer> sessionHashIdMap;
 	private final Object SESSION_LOCK = new Object(), REGISTERED_APPS_LOCK = new Object(), PING_COUNT_LOCK = new Object();
 	
