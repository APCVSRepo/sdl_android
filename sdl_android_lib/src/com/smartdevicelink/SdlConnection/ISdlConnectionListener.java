--- conflicted
+++ resolved
@@ -1,35 +1,31 @@
-package com.smartdevicelink.SdlConnection;
-
-import com.smartdevicelink.protocol.ProtocolMessage;
-import com.smartdevicelink.protocol.enums.SessionType;
-
-
-public interface ISdlConnectionListener {
-	public void onTransportDisconnected(String info);
-	
-	public void onTransportError(String info, Exception e);
-	
-	public void onProtocolMessageReceived(ProtocolMessage msg);
-	
-	public void onProtocolSessionStartedNACKed(SessionType sessionType,
-			byte sessionID, byte version, String correlationID);	
-	
-	public void onProtocolSessionStarted(SessionType sessionType,
-<<<<<<< HEAD
-			byte sessionID, byte version, String correlationID, boolean isEncrypted);
-=======
-			byte sessionID, byte version, String correlationID, int hashID);
->>>>>>> eae875b4
-	
-	public void onProtocolSessionEnded(SessionType sessionType,
-			byte sessionID, String correlationID);
-	
-	public void onProtocolSessionEndedNACKed(SessionType sessionType,
-	byte sessionID, String correlationID);
-	
-	public void onProtocolError(String info, Exception e);
-	
-	public void onHeartbeatTimedOut(byte sessionID);
-	
-	public void onProtocolServiceDataACK(SessionType sessionType, int dataSize, byte sessionID);
-}
+package com.smartdevicelink.SdlConnection;
+
+import com.smartdevicelink.protocol.ProtocolMessage;
+import com.smartdevicelink.protocol.enums.SessionType;
+
+
+public interface ISdlConnectionListener {
+	public void onTransportDisconnected(String info);
+	
+	public void onTransportError(String info, Exception e);
+	
+	public void onProtocolMessageReceived(ProtocolMessage msg);
+	
+	public void onProtocolSessionStartedNACKed(SessionType sessionType,
+			byte sessionID, byte version, String correlationID);	
+	
+	public void onProtocolSessionStarted(SessionType sessionType,
+			byte sessionID, byte version, String correlationID, int hashID, boolean isEncrypted);
+	
+	public void onProtocolSessionEnded(SessionType sessionType,
+			byte sessionID, String correlationID);
+	
+	public void onProtocolSessionEndedNACKed(SessionType sessionType,
+	byte sessionID, String correlationID);
+	
+	public void onProtocolError(String info, Exception e);
+	
+	public void onHeartbeatTimedOut(byte sessionID);
+	
+	public void onProtocolServiceDataACK(SessionType sessionType, int dataSize, byte sessionID);
+}