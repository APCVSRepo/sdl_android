--- conflicted
+++ resolved
@@ -1,4 +1,3 @@
-<<<<<<< HEAD
 package com.smartdevicelink.trace;
 
 import java.sql.Timestamp;
@@ -18,7 +17,7 @@
 import com.smartdevicelink.trace.enums.InterfaceActivityDirection;
 import com.smartdevicelink.trace.enums.Mod;
 import com.smartdevicelink.util.BitConverter;
-import com.smartdevicelink.util.NativeLogTool;
+import com.smartdevicelink.util.SdlLog;
 
 /* This class handles the global TraceSettings as requested by the users either through the combination of the following
    1. System defaults
@@ -300,8 +299,7 @@
 	private static void checkB64(String x, byte[] buf, int offset,
 			int byteLength) {
 		if ((x.length() % 4) != 0) {
-			NativeLogTool.logWarning(SdlTrace.SYSTEM_LOG_TAG,
-					"b64 string length (" + x.length()
+			SdlLog.w("b64 string length (" + x.length()
 							+ ") isn't multiple of 4: buf.length=" + buf.length
 							+ ", offset=" + offset + ", len=" + byteLength);
 		}
@@ -352,8 +350,7 @@
 		try {
 			m_appTraceListener.logXmlMsg(msg, SDL_LIB_TRACE_KEY);
 		} catch (Exception ex) {
-			NativeLogTool.logError(SdlTrace.SYSTEM_LOG_TAG,
-					"Failure writing XML trace message: " + ex.toString());
+			SdlLog.e("Failure writing XML trace message: " + ex.toString());
 			return false;
 		}
 		
@@ -458,460 +455,4 @@
 
 		return result.toString();
 	}
-}
-=======
-package com.smartdevicelink.trace;
-
-import java.sql.Timestamp;
-
-import android.annotation.SuppressLint;
-import android.bluetooth.BluetoothDevice;
-import android.os.Build;
-import android.os.Debug;
-import android.os.Process;
-
-import com.smartdevicelink.protocol.ProtocolFrameHeader;
-import com.smartdevicelink.protocol.enums.FrameDataControlFrameType;
-import com.smartdevicelink.protocol.enums.FrameType;
-import com.smartdevicelink.protocol.enums.SessionType;
-import com.smartdevicelink.proxy.RPCMessage;
-import com.smartdevicelink.proxy.RPCRequest;
-import com.smartdevicelink.proxy.RPCResponse;
-import com.smartdevicelink.trace.enums.DetailLevel;
-import com.smartdevicelink.trace.enums.InterfaceActivityDirection;
-import com.smartdevicelink.trace.enums.Mod;
-import com.smartdevicelink.util.BitConverter;
-import com.smartdevicelink.util.SdlLog;
-
-/* This class handles the global TraceSettings as requested by the users either through the combination of the following
-   1. System defaults
-   2. Application XML config
-   3. Programmatic requests from application itself
-
-   It is manifested in the <SmartDeviceLink>...</SmartDeviceLink> tags
- */
-
-@SuppressLint("DefaultLocale")
-public class SdlTrace {
-	private static final String SDL_LIB_TRACE_KEY = "42baba60-eb57-11df-98cf-0800200c9a66";
-			
-	public static final String SYSTEM_LOG_TAG = "SdlTrace";
-	
-	private static long baseTics  = java.lang.System.currentTimeMillis();
-	private static boolean acceptAPITraceAdjustments = true;
-
-	protected static ISTListener m_appTraceListener = null;
-
-	///
-	///  The PUBLIC interface to SdlTrace starts here
-	///
-
-
-	public static void setAcceptAPITraceAdjustments(Boolean APITraceAdjustmentsAccepted) {
-		if (APITraceAdjustmentsAccepted != null) {
-			acceptAPITraceAdjustments = APITraceAdjustmentsAccepted;
-		}
-	}
-	
-	public static boolean getAcceptAPITraceAdjustments() {
-		return acceptAPITraceAdjustments;
-	}
-	
-	public static void setAppTraceListener(ISTListener listener) {
-		m_appTraceListener = listener;
-	} // end-method
-
-	public static void setAppTraceLevel(DetailLevel dt) {
-		if ( dt != null && acceptAPITraceAdjustments)
-			DiagLevel.setLevel(Mod.app, dt);
-	} // end-method
-
-	public static void setProxyTraceLevel(DetailLevel dt) {
-		if (dt != null && acceptAPITraceAdjustments)
-			DiagLevel.setLevel(Mod.proxy, dt);
-	} // end-method
-
-	public static void setRpcTraceLevel(DetailLevel dt) {
-		if (dt != null && acceptAPITraceAdjustments)
-			DiagLevel.setLevel(Mod.rpc, dt);
-	} // end-method
-
-	public static void setMarshallingTraceLevel(DetailLevel dt) {
-		if (dt != null && acceptAPITraceAdjustments)
-			DiagLevel.setLevel(Mod.mar, dt);
-	} // end-method
-
-	public static void setProtocolTraceLevel(DetailLevel dt) {
-		if (dt != null && acceptAPITraceAdjustments)
-			DiagLevel.setLevel(Mod.proto, dt);
-	} // end-method
-
-	public static void setTransportTraceLevel(DetailLevel dt) {
-		if (dt != null && acceptAPITraceAdjustments)
-				DiagLevel.setLevel(Mod.tran, dt);
-	} // end-method
-
-	private static String encodeTraceMessage(long timestamp, Mod module, InterfaceActivityDirection msgDirection, String msgBodyXml) {
-		StringBuilder sb = new StringBuilder("<msg><dms>");
-		sb.append(timestamp);
-		sb.append("</dms><pid>");
-		sb.append(Process.myPid());
-		sb.append("</pid><tid>");
-		sb.append(Thread.currentThread().getId());
-		sb.append("</tid><mod>");
-		sb.append(module.toString());
-		sb.append("</mod>");
-		if (msgDirection != InterfaceActivityDirection.None) {
-			sb.append("<dir>");
-			sb.append(interfaceActivityDirectionToString(msgDirection));
-			sb.append("</dir>");
-		} // end-if
-		sb.append(msgBodyXml);
-		sb.append("</msg>");
-
-		return sb.toString();
-	} // end-method
-
-	private static String interfaceActivityDirectionToString(InterfaceActivityDirection iaDirection) {
-		String str = "";
-		switch (iaDirection) {
-			case Receive:
-				str = "rx";
-				break;
-			case Transmit:
-				str = "tx";
-				break;
-        default:
-            break;
-		} // end-switch
-		return str;
-	} // end-method
-
-	static String B64EncodeForXML(String data) {
-		return Mime.base64Encode(data);
-		// Base64 only available in 2.2, when SmartDeviceLink base is 2.2 use: return Base64.encodeToString(data.getBytes(), Base64.DEFAULT);
-	} // end-method
-	
-	public static boolean logProxyEvent(String eventText, String token) {
-		if (DiagLevel.getLevel(Mod.proxy) == DetailLevel.OFF || !token.equals(SDL_LIB_TRACE_KEY)) {
-			return false;
-		}
-
-		String msg = SdlTrace.B64EncodeForXML(eventText);
-		String xml = SdlTrace.encodeTraceMessage(SdlTrace.getBaseTicsDelta(), Mod.proxy, InterfaceActivityDirection.None, "<d>" + msg + "</d>");
-		return writeXmlTraceMessage(xml);
-	}
-
-	public static boolean logAppEvent(String eventText) {
-		if (DiagLevel.getLevel(Mod.app) == DetailLevel.OFF) {
-			return false;
-		}
-
-		long timestamp = SdlTrace.getBaseTicsDelta();
-		String msg = SdlTrace.B64EncodeForXML(eventText);
-		String xml = SdlTrace.encodeTraceMessage(timestamp, Mod.app, InterfaceActivityDirection.None, "<d>" + msg + "</d>");
-		return writeXmlTraceMessage(xml);
-	}
-
-	public static boolean logRPCEvent(InterfaceActivityDirection msgDirection, RPCMessage rpcMsg, String token) {
-		DetailLevel dl = DiagLevel.getLevel(Mod.rpc);
-		if (dl == DetailLevel.OFF || !token.equals(SDL_LIB_TRACE_KEY)) {
-			return false;
-		}
-
-		long timestamp = SdlTrace.getBaseTicsDelta();
-		String xml = SdlTrace.encodeTraceMessage(timestamp, Mod.rpc, msgDirection, rpc2Xml(dl, rpcMsg));
-		return writeXmlTraceMessage(xml);
-	}
-
-	private static String rpc2Xml(DetailLevel dl, RPCMessage rpcMsg) {
-		StringBuilder rpcAsXml = new StringBuilder();
-		rpcAsXml.append("<op>");
-		rpcAsXml.append(rpcMsg.getFunctionName());
-		rpcAsXml.append("</op>");
-		boolean hasCorrelationID = false;
-		Integer correlationID = -1;
-		if (rpcMsg instanceof RPCRequest) {
-			hasCorrelationID = true;
-			correlationID = ((RPCRequest)rpcMsg).getCorrelationID();
-		} else if (rpcMsg instanceof RPCResponse) {
-			hasCorrelationID = true;
-			correlationID = ((RPCResponse)rpcMsg).getCorrelationID();
-		} // end-if
-		if (hasCorrelationID) {
-			rpcAsXml.append("<cid>");
-			rpcAsXml.append(correlationID);
-			rpcAsXml.append("</cid>");
-		} // end-if
-		rpcAsXml.append("<type>");
-		rpcAsXml.append(rpcMsg.getMessageType());
-		rpcAsXml.append("</type>");
-		//rpcAsXml.append(newline);
-
-		if (dl == DetailLevel.VERBOSE) {
-			OpenRPCMessage orpcmsg = new OpenRPCMessage(rpcMsg);
-			String rpcParamList = orpcmsg.msgDump();
-			String msg = SdlTrace.B64EncodeForXML(rpcParamList);
-			rpcAsXml.append("<d>");
-			rpcAsXml.append(msg);
-			rpcAsXml.append("</d>");
-		} // end-if
-		return rpcAsXml.toString();
-	} // end-method
-
-	public static boolean logMarshallingEvent(InterfaceActivityDirection msgDirection, byte[] marshalledMessage, String token) {
-		DetailLevel dl = DiagLevel.getLevel(Mod.mar);
-		if (dl == DetailLevel.OFF || !token.equals(SDL_LIB_TRACE_KEY)) {
-			return false;
-		}
-
-		long timestamp = SdlTrace.getBaseTicsDelta();
-		StringBuilder msg = new StringBuilder();
-		msg.append("<sz>");
-		msg.append(marshalledMessage.length);
-		msg.append("</sz>");
-		if (dl == DetailLevel.VERBOSE) {
-			msg.append("<d>");
-			msg.append(Mime.base64Encode(marshalledMessage));
-			// Base64 only available in 2.2, when SmartDeviceLink base is 2.2 use: msg.append(Base64.encodeToString(marshalledMessage, Base64.DEFAULT));
-			msg.append("</d>");
-		}
-		String xml = SdlTrace.encodeTraceMessage(timestamp, Mod.mar, msgDirection, msg.toString());
-		return writeXmlTraceMessage(xml);
-	}
-
-	public static boolean logProtocolEvent(InterfaceActivityDirection frameDirection, ProtocolFrameHeader frameHeader, byte[] frameData, int frameDataOffset, int frameDataLength, String token) {
-		DetailLevel dl = DiagLevel.getLevel(Mod.proto);
-		if (dl == DetailLevel.OFF || !token.equals(SDL_LIB_TRACE_KEY)) {
-			return false;
-		}
-
-		StringBuffer protoMsg = new StringBuffer();
-		protoMsg.append("<frame>");
-		protoMsg.append(SdlTrace.getProtocolFrameHeaderInfo(frameHeader, frameData));
-		if (dl == DetailLevel.VERBOSE) {
-			if (frameData != null && frameDataLength > 0) {
-				protoMsg.append("<d>");
-				String bytesInfo = "";
-				bytesInfo = Mime.base64Encode(frameData, frameDataOffset, frameDataLength);
-				// Base64 only available in 2.2, when SmartDeviceLink base is 2.2 use: bytesInfo = Base64.encodeToString(frameData, frameDataOffset, frameDataLength, Base64.DEFAULT);
-				protoMsg.append(bytesInfo);
-				protoMsg.append("</d>");
-			}
-		}
-		protoMsg.append("</frame>");
-		String xml = SdlTrace.encodeTraceMessage(SdlTrace.getBaseTicsDelta(), Mod.proto, frameDirection, protoMsg.toString());
-		return writeXmlTraceMessage(xml);
-	}
-
-	private static String getProtocolFrameType(FrameType f) {
-		if (f == FrameType.Control)
-			return "Control";
-		else if (f == FrameType.Consecutive)
-			return "Consecutive";
-		else if (f == FrameType.First)
-			return "First";
-		else if (f == FrameType.Single)
-			return "Single";
-
-		return "Unknown";
-	} // end-method
-
-	private static String getProtocolSessionType(SessionType serviceType) {
-		String s;
-		if (serviceType == SessionType.RPC )
-			s = "rpc";
-		else if (serviceType == SessionType.BULK_DATA)
-			s = "bulk";
-		else
-			s = "Unknown";
-		return s;
-	} // end-method
-
-	private static String getProtocolFrameHeaderInfo(ProtocolFrameHeader hdr, byte[] buf) {
-		StringBuilder sb = new StringBuilder();
-		sb.append("<hdr>");
-		sb.append("<ver>");
-		sb.append(hdr.getVersion());
-		sb.append("</ver><cmp>");
-		sb.append(hdr.isCompressed());
-		sb.append("</cmp><ft>");
-		sb.append(getProtocolFrameType(hdr.getFrameType()));
-		sb.append("</ft><st>");
-		sb.append(getProtocolSessionType(hdr.getSessionType()));
-		sb.append("</st><sid>");
-		sb.append(hdr.getSessionID());
-		sb.append("</sid><sz>");
-		sb.append(hdr.getDataSize());
-		sb.append("</sz>");
-
-		int frameData = hdr.getFrameData();
-		if (hdr.getFrameType() == FrameType.Control) {
-			sb.append("<ca>");
-			if (frameData == FrameDataControlFrameType.StartSession.getValue()) 
-				sb.append("StartSession");
-			else if (frameData == FrameDataControlFrameType.StartSessionACK.getValue())
-				sb.append("StartSessionACK");
-			else if (frameData == FrameDataControlFrameType.StartSessionNACK.getValue())
-				sb.append("StartSessionNACK");
-			else if (frameData == FrameDataControlFrameType.EndSession.getValue())
-				sb.append("EndSession");
-			sb.append("</ca>");
-		} else if (hdr.getFrameType() == FrameType.Consecutive ) {
-			sb.append("<fsn>");
-			if (frameData == 0 )
-				sb.append("lastFrame");
-			else
-				sb.append(String.format("%02X",frameData)); 
-			sb.append("</fsn>");
-		} else if (hdr.getFrameType() == FrameType.First ) {
-			int totalSize = BitConverter.intFromByteArray(buf, 0);			
-			int numFrames = BitConverter.intFromByteArray(buf, 4);
-			sb.append("<total>" + totalSize + "</total><numframes>" + numFrames + "</numframes>");
-		} else if (hdr.getFrameType() == FrameType.Single ) {
-			sb.append("<single/>");
-		}
-
-		sb.append("</hdr>");
-
-		return sb.toString();
-	} // end-method
-
-	public static String getBTDeviceInfo(BluetoothDevice btDevice) {
-		StringBuilder sb = new StringBuilder();
-		sb.append("<btp>");
-		String btdn = btDevice.getName();
-		sb.append("<btn>");
-		sb.append(SdlTrace.B64EncodeForXML(btdn));
-		sb.append("</btn>");
-		sb.append("<bta>" + btDevice.getAddress() + "</bta>");
-		sb.append("<bts>" + btDevice.getBondState() + "</bts>");
-		sb.append("</btp>");
-		return sb.toString();
-	} // end-method
-
-	public static boolean logTransportEvent(String preamble, String transportSpecificInfoXml, InterfaceActivityDirection msgDirection, byte buf[], int byteLength, String token) {
-		return logTransportEvent(preamble, transportSpecificInfoXml, msgDirection, buf, 0, byteLength, token);
-	} 
-
-	private static void checkB64(String x, byte[] buf, int offset, int byteLength) {
-		if ((x.length() % 4) != 0) {
-			SdlLog.w("b64 string length (" + x.length() + ") isn't multiple of 4: buf.length=" + buf.length + ", offset=" + offset + ", len=" + byteLength);
-		} // end-if
-	} // end-method
-
-	public static boolean logTransportEvent(String preamble, String transportSpecificInfoXml, InterfaceActivityDirection msgDirection, byte buf[], int offset, int byteLength, String token) {
-		if (DiagLevel.getLevel(Mod.tran) == DetailLevel.OFF || !token.equals(SDL_LIB_TRACE_KEY)) {
-			return false;
-		}
-
-		StringBuilder msg = new StringBuilder();
-		if (transportSpecificInfoXml != null && transportSpecificInfoXml.length() > 0) {
-			msg.append(transportSpecificInfoXml);
-		}
-		if (preamble != null && preamble.length() > 0) {
-			msg.append("<desc>");
-			msg.append(preamble);
-			msg.append("</desc>");
-		}
-		if (buf != null) {
-			msg.append("<sz>");
-			msg.append(byteLength);
-			msg.append("</sz>");
-			DetailLevel dl = DiagLevel.getLevel(Mod.tran);
-			if (dl == DetailLevel.VERBOSE) {
-				if (buf != null && byteLength > 0) {
-					msg.append("<d>");
-					String bytesInfo = Mime.base64Encode(buf, offset, byteLength);
-					checkB64(bytesInfo, buf, offset, byteLength);
-					msg.append(bytesInfo);
-					msg.append("</d>");
-				}
-			}
-		}
-		String xml = SdlTrace.encodeTraceMessage(SdlTrace.getBaseTicsDelta(), Mod.tran, msgDirection, msg.toString());
-		return writeXmlTraceMessage(xml);
-	}
-
-	// Package-scoped
-	static long getBaseTicsDelta() {
-		return java.lang.System.currentTimeMillis() - getBaseTics();
-	}
-
-	// Package-scoped
-	static long getBaseTics() {
-		return baseTics;
-	} // end-method
-
-	private static boolean writeXmlTraceMessage(String msg) {
-		try {
-			ISTListener localTraceListener = m_appTraceListener;
-
-			if (localTraceListener != null) {
-				try {
-					localTraceListener.logXmlMsg(msg, SDL_LIB_TRACE_KEY);
-				} catch (Exception ex) {
-					SdlLog.e("Failure calling ISTListener: " + ex.toString(), ex);
-				}
-			}
-		} catch (Exception ex) {
-			SdlLog.e("Failure writing XML trace message: " + ex);
-		}
-		return true;
-	}
-	
-	// Package-scoped
-	@SuppressWarnings("deprecation")
-    public static String getLogHeader(String dumpReason, int seqNo) {
-		final String Sep = "-";
-		StringBuilder write = new StringBuilder("<?xml version=\"1.0\"?>" + "<logs>");
-		write.append("<info>");
-		StringBuilder infoBlock = new StringBuilder();
-		String hostInfo = Build.BRAND + Sep + Build.MANUFACTURER + Sep + Build.MODEL + "(" + Build.HOST + ")";
-		infoBlock.append("<host>" + SdlTrace.B64EncodeForXML(hostInfo) + "</host>");
-		String osv = Build.VERSION.RELEASE + " (" + Build.VERSION.CODENAME + ")";
-		infoBlock.append("<osv>" + SdlTrace.B64EncodeForXML(osv) + "</osv>");
-		infoBlock.append(TraceDeviceInfo.getTelephonyHeader());
-
-		long heapSize = Debug.getNativeHeapFreeSize() / 1024;
-		long heapAllocated = Debug.getNativeHeapAllocatedSize() / 1024;
-		infoBlock.append("<mem><hf>" + heapSize + "KB</hf><ha>" + heapAllocated + "KB</ha></mem>");
-		infoBlock.append("<np>" + Runtime.getRuntime().availableProcessors() + "</np>");
-		infoBlock.append("<pid>" + Process.myPid() + "</pid>");
-		infoBlock.append("<tid>" + Thread.currentThread().getId() + "</tid>");
-
-		// String dateStamp = (String)
-		// DateFormat.format("yy-MM-dd hh:mm:ss SSS", new Timestamp(baseTics));
-		Timestamp stamp = new Timestamp(SdlTrace.getBaseTics());
-		String GMTtime = stamp.toGMTString().substring(0, 19);
-		long fracSec = stamp.getNanos() / 1000000; // divide by a million
-		String fracSecStr = String.format("%03d", fracSec);
-		infoBlock.append("<utc>" + GMTtime + "." + fracSecStr + "</utc>");
-
-		infoBlock.append(TraceDeviceInfo.getLogHeaderBluetoothPairs());
-		infoBlock.append(getSmartDeviceLinkTraceRoot(dumpReason, seqNo));
-
-		write.append(infoBlock);
-
-		write.append("</info>" + "<msgs>");
-		return write.toString();
-	} // end-method
-	
-	private static String getSmartDeviceLinkTraceRoot(String dumpReason, int seqNo) {
-		StringBuilder write = new StringBuilder("<SmartDeviceLinktraceroot>" + "<sequencenum>" + seqNo
-				+ "</sequencenum>" + "<dumpreason>" + dumpReason
-				+ "</dumpreason><tracelevel>");
-
-		write.append("<tran>" + DiagLevel.getLevel(Mod.tran) + "</tran>");
-		write.append("<proto>" + DiagLevel.getLevel(Mod.proto) + "</proto>");
-		write.append("<mar>" + DiagLevel.getLevel(Mod.mar) + "</mar>");
-		write.append("<rpc>" + DiagLevel.getLevel(Mod.rpc) + "</rpc>");
-		write.append("<proxy>" + DiagLevel.getLevel(Mod.proxy) + "</proxy>");
-		write.append("<app>" + DiagLevel.getLevel(Mod.app) + "</app>");
-
-		write.append("</tracelevel>");
-		write.append("</SmartDeviceLinktraceroot>");
-		return write.toString();
-	} // end-method
-} // end-class
->>>>>>> 680113b0
+}