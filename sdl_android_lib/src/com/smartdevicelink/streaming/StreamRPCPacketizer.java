package com.smartdevicelink.streaming;

import java.io.IOException;
import java.io.InputStream;
import java.util.Hashtable;

import com.smartdevicelink.SdlConnection.SdlSession;

import com.smartdevicelink.marshal.JsonRPCMarshaller;
import com.smartdevicelink.protocol.ProtocolMessage;
import com.smartdevicelink.protocol.enums.FunctionID;
import com.smartdevicelink.protocol.enums.MessageType;
import com.smartdevicelink.protocol.enums.SessionType;
import com.smartdevicelink.proxy.RPCRequest;
import com.smartdevicelink.proxy.RPCResponse;
import com.smartdevicelink.proxy.SdlProxyBase;
import com.smartdevicelink.proxy.interfaces.IProxyListenerBase;
import com.smartdevicelink.proxy.interfaces.IPutFileResponseListener;
import com.smartdevicelink.proxy.rpc.OnStreamRPC;
import com.smartdevicelink.proxy.rpc.PutFile;
import com.smartdevicelink.proxy.rpc.PutFileResponse;
import com.smartdevicelink.proxy.rpc.StreamRPCResponse;
import com.smartdevicelink.proxy.rpc.enums.Result;
import com.smartdevicelink.proxy.rpc.listeners.OnPutFileUpdateListener;

public class StreamRPCPacketizer extends AbstractPacketizer implements IPutFileResponseListener, Runnable{

	private Integer iInitialCorrID = 0;
	private final static int BUFF_READ_SIZE = 1000000;
	private Hashtable<Integer, OnStreamRPC> notificationList = new Hashtable<Integer, OnStreamRPC>();
	private Thread thread = null;
	private long lFileSize = 0;
	private String sFileName;
	private SdlProxyBase<IProxyListenerBase> _proxy;
	private IProxyListenerBase _proxyListener;

    private Object mPauseLock;
    private boolean mPaused;
    private boolean isRPCProtected = false;
	private OnPutFileUpdateListener callBack; 

	public StreamRPCPacketizer(SdlProxyBase<IProxyListenerBase> proxy, IStreamListener streamListener, InputStream is, RPCRequest request, SessionType sType, byte rpcSessionID, byte wiproVersion, long lLength, SdlSession session) throws IOException {
		super(streamListener, is, request, sType, rpcSessionID, wiproVersion, session);
		lFileSize = lLength;
		iInitialCorrID = request.getCorrelationID();
        mPauseLock = new Object();
        mPaused = false;
        isRPCProtected = request.getPayloadProtected();
		if (proxy != null)
		{
			_proxy = proxy;
			_proxyListener = _proxy.getProxyListener();
			_proxy.addPutFileResponseListener(this);
		}
		if(_request.getFunctionName().equalsIgnoreCase(FunctionID.PUT_FILE.toString())){
			callBack = ((PutFile)_request).getOnPutFileUpdateListener();
		}
	}

	@Override
	public void start() throws IOException {
		if (thread == null) {
			thread = new Thread(this);
			thread.start();
		}
	}

	@Override
	public void stop() {
		try {
			is.close();
		} catch (IOException ignore) {}
		if (thread != null)
		{
			thread.interrupt();
			thread = null;
		}
	}

	private void handleStreamSuccess(RPCResponse rpc, Long iSize)
	{
		StreamRPCResponse result = new StreamRPCResponse();
		result.setSuccess(rpc.getSuccess());
		result.setResultCode(rpc.getResultCode());
		result.setInfo(rpc.getInfo());
		result.setFileName(sFileName);
		result.setFileSize(iSize);
		result.setCorrelationID(iInitialCorrID);
		if (_proxyListener != null)
			_proxyListener.onStreamRPCResponse(result);
		stop();
		_proxy.remPutFileResponseListener(this);
		return;	
	}
	
	private void handleStreamException(RPCResponse rpc, Exception e, String error)
	{
		StreamRPCResponse result = new StreamRPCResponse();
		result.setFileName(sFileName);
		result.setCorrelationID(iInitialCorrID);
		if (rpc != null)
		{
			result.setSuccess(rpc.getSuccess());
			result.setResultCode(rpc.getResultCode());
			result.setInfo(rpc.getInfo());
		}
		else
		{
			result.setSuccess(false);
			result.setResultCode(Result.GENERIC_ERROR);
			String sException = "";
			
			if (e != null)
				sException = sException + " " + e.toString();
			
			sException = sException + " " + error;
			result.setInfo(sException);
		}
		if (_proxyListener != null)
			_proxyListener.onStreamRPCResponse(result);		
		if (e != null)
			e.printStackTrace();
		stop();
		_proxy.remPutFileResponseListener(this);
		return;
	}

    @Override
	public void pause() {
        synchronized (mPauseLock) {
            mPaused = true;
        }
    }

    @Override
    public void resume() {
        synchronized (mPauseLock) {
            mPaused = false;
            mPauseLock.notifyAll();
        }
    }

    public void run() {
		int length;
		byte[] msgBytes;
		ProtocolMessage pm;
		OnStreamRPC notification;
		
		// Moves the current Thread into the background
		android.os.Process.setThreadPriority(android.os.Process.THREAD_PRIORITY_BACKGROUND);

		try {
			
			int iCorrID = 0;
			PutFile msg = (PutFile) _request;
			sFileName = msg.getSdlFileName();
<<<<<<< HEAD
			long iOffsetCounter = msg.getOffset();
									
			if (lFileSize != 0)		
				msg.setLength(lFileSize);
			
=======
			int priorityCoefficient = 1;
			
			if (lFileSize != 0)
			{
				Long iFileSize = (long) lFileSize;
				//TODO: PutFile RPC needs to be updated to accept Long as we might run into overflows since a Long can store a wider range than an Integer
				msg.setLength(iFileSize);
			}
>>>>>>> eae875b4
			Long iFileLength = msg.getLength();
			
			notificationList.clear();			
			
			//start reading from the stream at the given offset
			long iSkipBytes = is.skip(iOffsetCounter);

			if (iOffsetCounter != iSkipBytes)
			{
				handleStreamException(null,null," Error, PutFile offset invalid for file: " + sFileName);
			}
			if(callBack!=null){
				callBack.onStart(_request.getCorrelationID(), lFileSize);
			}
			while (!Thread.interrupted()) {				
			
				synchronized (mPauseLock)
				{
					while (mPaused)
                    {
						try
                        {
							mPauseLock.wait();
                        }
                        catch (InterruptedException e) {}
                    }
                }

				length = is.read(buffer, 0, BUFF_READ_SIZE);				
				
				if (length == -1)
					stop();
				
				if (length >= 0) {
			        
					if (msg.getOffset() != 0)
			        	msg.setLength((Long)null); //only need to send length when offset 0

					msgBytes = JsonRPCMarshaller.marshall(msg, _wiproVersion);					
					pm = new ProtocolMessage();
					pm.setData(msgBytes);

					pm.setSessionID(_rpcSessionID);
					pm.setMessageType(MessageType.RPC);
					pm.setSessionType(_serviceType);
					pm.setFunctionID(FunctionID.getFunctionId(msg.getFunctionName()));
					
					if (buffer.length != length)
						pm.setBulkData(buffer, length);
					else
						pm.setBulkDataNoCopy(buffer);

					pm.setCorrID(msg.getCorrelationID());
<<<<<<< HEAD
					pm.setPayloadProtected(isRPCProtected);
=======
					priorityCoefficient++;
					pm.setPriorityCoefficient(priorityCoefficient);
						
>>>>>>> eae875b4
					notification = new OnStreamRPC();
					notification.setFileName(msg.getSdlFileName());
					notification.setFileSize(iFileLength);										
			        iOffsetCounter = iOffsetCounter + length;
			        notification.setBytesComplete(iOffsetCounter);
			        notificationList.put(msg.getCorrelationID(),notification);
			        
			        msg.setOffset(iOffsetCounter);
					iCorrID = msg.getCorrelationID() + 1;
					msg.setCorrelationID(iCorrID);
					
			        _streamListener.sendStreamPacket(pm);
				}
			}
		} catch (Exception e) {
			handleStreamException(null, e, "");
		}
	}

	@Override
	public void onPutFileResponse(PutFileResponse response) 
	{	
		
		OnStreamRPC streamNote = notificationList.get(response.getCorrelationID());
		if (streamNote == null) return;
		
		if (response.getSuccess())
		{
			if(callBack!=null){
				callBack.onUpdate(response.getCorrelationID(), streamNote.getBytesComplete(), lFileSize);
			}
			if (_proxyListener != null){
				_proxyListener.onOnStreamRPC(streamNote);
			}
			
		}		
		else
		{
			if(callBack!=null){
				callBack.onError(response.getCorrelationID(), response.getResultCode(), response.getInfo());
			}
			handleStreamException(response, null, "");
			
		}		
		
		if (response.getSuccess() && streamNote.getBytesComplete().equals(streamNote.getFileSize()) )
		{
			if(callBack!=null){
				callBack.onResponse(iInitialCorrID, response, streamNote.getBytesComplete());
			}
			handleStreamSuccess(response, streamNote.getBytesComplete());
			
		}
	}

	@Override
	public void onPutFileStreamError(Exception e, String info) 
	{
		if (thread != null)
			handleStreamException(null, e, info);
		
	}
}
<|MERGE_RESOLUTION|>--- conflicted
+++ resolved
@@ -1,295 +1,286 @@
-package com.smartdevicelink.streaming;
-
-import java.io.IOException;
-import java.io.InputStream;
-import java.util.Hashtable;
-
-import com.smartdevicelink.SdlConnection.SdlSession;
-
-import com.smartdevicelink.marshal.JsonRPCMarshaller;
-import com.smartdevicelink.protocol.ProtocolMessage;
-import com.smartdevicelink.protocol.enums.FunctionID;
-import com.smartdevicelink.protocol.enums.MessageType;
-import com.smartdevicelink.protocol.enums.SessionType;
-import com.smartdevicelink.proxy.RPCRequest;
-import com.smartdevicelink.proxy.RPCResponse;
-import com.smartdevicelink.proxy.SdlProxyBase;
-import com.smartdevicelink.proxy.interfaces.IProxyListenerBase;
-import com.smartdevicelink.proxy.interfaces.IPutFileResponseListener;
-import com.smartdevicelink.proxy.rpc.OnStreamRPC;
-import com.smartdevicelink.proxy.rpc.PutFile;
-import com.smartdevicelink.proxy.rpc.PutFileResponse;
-import com.smartdevicelink.proxy.rpc.StreamRPCResponse;
-import com.smartdevicelink.proxy.rpc.enums.Result;
-import com.smartdevicelink.proxy.rpc.listeners.OnPutFileUpdateListener;
-
-public class StreamRPCPacketizer extends AbstractPacketizer implements IPutFileResponseListener, Runnable{
-
-	private Integer iInitialCorrID = 0;
-	private final static int BUFF_READ_SIZE = 1000000;
-	private Hashtable<Integer, OnStreamRPC> notificationList = new Hashtable<Integer, OnStreamRPC>();
-	private Thread thread = null;
-	private long lFileSize = 0;
-	private String sFileName;
-	private SdlProxyBase<IProxyListenerBase> _proxy;
-	private IProxyListenerBase _proxyListener;
-
-    private Object mPauseLock;
-    private boolean mPaused;
-    private boolean isRPCProtected = false;
-	private OnPutFileUpdateListener callBack; 
-
-	public StreamRPCPacketizer(SdlProxyBase<IProxyListenerBase> proxy, IStreamListener streamListener, InputStream is, RPCRequest request, SessionType sType, byte rpcSessionID, byte wiproVersion, long lLength, SdlSession session) throws IOException {
-		super(streamListener, is, request, sType, rpcSessionID, wiproVersion, session);
-		lFileSize = lLength;
-		iInitialCorrID = request.getCorrelationID();
-        mPauseLock = new Object();
-        mPaused = false;
-        isRPCProtected = request.getPayloadProtected();
-		if (proxy != null)
-		{
-			_proxy = proxy;
-			_proxyListener = _proxy.getProxyListener();
-			_proxy.addPutFileResponseListener(this);
-		}
-		if(_request.getFunctionName().equalsIgnoreCase(FunctionID.PUT_FILE.toString())){
-			callBack = ((PutFile)_request).getOnPutFileUpdateListener();
-		}
-	}
-
-	@Override
-	public void start() throws IOException {
-		if (thread == null) {
-			thread = new Thread(this);
-			thread.start();
-		}
-	}
-
-	@Override
-	public void stop() {
-		try {
-			is.close();
-		} catch (IOException ignore) {}
-		if (thread != null)
-		{
-			thread.interrupt();
-			thread = null;
-		}
-	}
-
-	private void handleStreamSuccess(RPCResponse rpc, Long iSize)
-	{
-		StreamRPCResponse result = new StreamRPCResponse();
-		result.setSuccess(rpc.getSuccess());
-		result.setResultCode(rpc.getResultCode());
-		result.setInfo(rpc.getInfo());
-		result.setFileName(sFileName);
-		result.setFileSize(iSize);
-		result.setCorrelationID(iInitialCorrID);
-		if (_proxyListener != null)
-			_proxyListener.onStreamRPCResponse(result);
-		stop();
-		_proxy.remPutFileResponseListener(this);
-		return;	
-	}
-	
-	private void handleStreamException(RPCResponse rpc, Exception e, String error)
-	{
-		StreamRPCResponse result = new StreamRPCResponse();
-		result.setFileName(sFileName);
-		result.setCorrelationID(iInitialCorrID);
-		if (rpc != null)
-		{
-			result.setSuccess(rpc.getSuccess());
-			result.setResultCode(rpc.getResultCode());
-			result.setInfo(rpc.getInfo());
-		}
-		else
-		{
-			result.setSuccess(false);
-			result.setResultCode(Result.GENERIC_ERROR);
-			String sException = "";
-			
-			if (e != null)
-				sException = sException + " " + e.toString();
-			
-			sException = sException + " " + error;
-			result.setInfo(sException);
-		}
-		if (_proxyListener != null)
-			_proxyListener.onStreamRPCResponse(result);		
-		if (e != null)
-			e.printStackTrace();
-		stop();
-		_proxy.remPutFileResponseListener(this);
-		return;
-	}
-
-    @Override
-	public void pause() {
-        synchronized (mPauseLock) {
-            mPaused = true;
-        }
-    }
-
-    @Override
-    public void resume() {
-        synchronized (mPauseLock) {
-            mPaused = false;
-            mPauseLock.notifyAll();
-        }
-    }
-
-    public void run() {
-		int length;
-		byte[] msgBytes;
-		ProtocolMessage pm;
-		OnStreamRPC notification;
-		
-		// Moves the current Thread into the background
-		android.os.Process.setThreadPriority(android.os.Process.THREAD_PRIORITY_BACKGROUND);
-
-		try {
-			
-			int iCorrID = 0;
-			PutFile msg = (PutFile) _request;
-			sFileName = msg.getSdlFileName();
-<<<<<<< HEAD
-			long iOffsetCounter = msg.getOffset();
-									
-			if (lFileSize != 0)		
-				msg.setLength(lFileSize);
-			
-=======
-			int priorityCoefficient = 1;
-			
-			if (lFileSize != 0)
-			{
-				Long iFileSize = (long) lFileSize;
-				//TODO: PutFile RPC needs to be updated to accept Long as we might run into overflows since a Long can store a wider range than an Integer
-				msg.setLength(iFileSize);
-			}
->>>>>>> eae875b4
-			Long iFileLength = msg.getLength();
-			
-			notificationList.clear();			
-			
-			//start reading from the stream at the given offset
-			long iSkipBytes = is.skip(iOffsetCounter);
-
-			if (iOffsetCounter != iSkipBytes)
-			{
-				handleStreamException(null,null," Error, PutFile offset invalid for file: " + sFileName);
-			}
-			if(callBack!=null){
-				callBack.onStart(_request.getCorrelationID(), lFileSize);
-			}
-			while (!Thread.interrupted()) {				
-			
-				synchronized (mPauseLock)
-				{
-					while (mPaused)
-                    {
-						try
-                        {
-							mPauseLock.wait();
-                        }
-                        catch (InterruptedException e) {}
-                    }
-                }
-
-				length = is.read(buffer, 0, BUFF_READ_SIZE);				
-				
-				if (length == -1)
-					stop();
-				
-				if (length >= 0) {
-			        
-					if (msg.getOffset() != 0)
-			        	msg.setLength((Long)null); //only need to send length when offset 0
-
-					msgBytes = JsonRPCMarshaller.marshall(msg, _wiproVersion);					
-					pm = new ProtocolMessage();
-					pm.setData(msgBytes);
-
-					pm.setSessionID(_rpcSessionID);
-					pm.setMessageType(MessageType.RPC);
-					pm.setSessionType(_serviceType);
-					pm.setFunctionID(FunctionID.getFunctionId(msg.getFunctionName()));
-					
-					if (buffer.length != length)
-						pm.setBulkData(buffer, length);
-					else
-						pm.setBulkDataNoCopy(buffer);
-
-					pm.setCorrID(msg.getCorrelationID());
-<<<<<<< HEAD
-					pm.setPayloadProtected(isRPCProtected);
-=======
-					priorityCoefficient++;
-					pm.setPriorityCoefficient(priorityCoefficient);
-						
->>>>>>> eae875b4
-					notification = new OnStreamRPC();
-					notification.setFileName(msg.getSdlFileName());
-					notification.setFileSize(iFileLength);										
-			        iOffsetCounter = iOffsetCounter + length;
-			        notification.setBytesComplete(iOffsetCounter);
-			        notificationList.put(msg.getCorrelationID(),notification);
-			        
-			        msg.setOffset(iOffsetCounter);
-					iCorrID = msg.getCorrelationID() + 1;
-					msg.setCorrelationID(iCorrID);
-					
-			        _streamListener.sendStreamPacket(pm);
-				}
-			}
-		} catch (Exception e) {
-			handleStreamException(null, e, "");
-		}
-	}
-
-	@Override
-	public void onPutFileResponse(PutFileResponse response) 
-	{	
-		
-		OnStreamRPC streamNote = notificationList.get(response.getCorrelationID());
-		if (streamNote == null) return;
-		
-		if (response.getSuccess())
-		{
-			if(callBack!=null){
-				callBack.onUpdate(response.getCorrelationID(), streamNote.getBytesComplete(), lFileSize);
-			}
-			if (_proxyListener != null){
-				_proxyListener.onOnStreamRPC(streamNote);
-			}
-			
-		}		
-		else
-		{
-			if(callBack!=null){
-				callBack.onError(response.getCorrelationID(), response.getResultCode(), response.getInfo());
-			}
-			handleStreamException(response, null, "");
-			
-		}		
-		
-		if (response.getSuccess() && streamNote.getBytesComplete().equals(streamNote.getFileSize()) )
-		{
-			if(callBack!=null){
-				callBack.onResponse(iInitialCorrID, response, streamNote.getBytesComplete());
-			}
-			handleStreamSuccess(response, streamNote.getBytesComplete());
-			
-		}
-	}
-
-	@Override
-	public void onPutFileStreamError(Exception e, String info) 
-	{
-		if (thread != null)
-			handleStreamException(null, e, info);
-		
-	}
-}
+package com.smartdevicelink.streaming;
+
+import java.io.IOException;
+import java.io.InputStream;
+import java.util.Hashtable;
+
+import com.smartdevicelink.SdlConnection.SdlSession;
+
+import com.smartdevicelink.marshal.JsonRPCMarshaller;
+import com.smartdevicelink.protocol.ProtocolMessage;
+import com.smartdevicelink.protocol.enums.FunctionID;
+import com.smartdevicelink.protocol.enums.MessageType;
+import com.smartdevicelink.protocol.enums.SessionType;
+import com.smartdevicelink.proxy.RPCRequest;
+import com.smartdevicelink.proxy.RPCResponse;
+import com.smartdevicelink.proxy.SdlProxyBase;
+import com.smartdevicelink.proxy.interfaces.IProxyListenerBase;
+import com.smartdevicelink.proxy.interfaces.IPutFileResponseListener;
+import com.smartdevicelink.proxy.rpc.OnStreamRPC;
+import com.smartdevicelink.proxy.rpc.PutFile;
+import com.smartdevicelink.proxy.rpc.PutFileResponse;
+import com.smartdevicelink.proxy.rpc.StreamRPCResponse;
+import com.smartdevicelink.proxy.rpc.enums.Result;
+import com.smartdevicelink.proxy.rpc.listeners.OnPutFileUpdateListener;
+
+public class StreamRPCPacketizer extends AbstractPacketizer implements IPutFileResponseListener, Runnable{
+
+	private Integer iInitialCorrID = 0;
+	private final static int BUFF_READ_SIZE = 1000000;
+	private Hashtable<Integer, OnStreamRPC> notificationList = new Hashtable<Integer, OnStreamRPC>();
+	private Thread thread = null;
+	private long lFileSize = 0;
+	private String sFileName;
+	private SdlProxyBase<IProxyListenerBase> _proxy;
+	private IProxyListenerBase _proxyListener;
+
+    private Object mPauseLock;
+    private boolean mPaused;
+    private boolean isRPCProtected = false;
+	private OnPutFileUpdateListener callBack; 
+
+	public StreamRPCPacketizer(SdlProxyBase<IProxyListenerBase> proxy, IStreamListener streamListener, InputStream is, RPCRequest request, SessionType sType, byte rpcSessionID, byte wiproVersion, long lLength, SdlSession session) throws IOException {
+		super(streamListener, is, request, sType, rpcSessionID, wiproVersion, session);
+		lFileSize = lLength;
+		iInitialCorrID = request.getCorrelationID();
+        mPauseLock = new Object();
+        mPaused = false;
+        isRPCProtected = request.getPayloadProtected();
+		if (proxy != null)
+		{
+			_proxy = proxy;
+			_proxyListener = _proxy.getProxyListener();
+			_proxy.addPutFileResponseListener(this);
+		}
+		if(_request.getFunctionName().equalsIgnoreCase(FunctionID.PUT_FILE.toString())){
+			callBack = ((PutFile)_request).getOnPutFileUpdateListener();
+		}
+	}
+
+	@Override
+	public void start() throws IOException {
+		if (thread == null) {
+			thread = new Thread(this);
+			thread.start();
+		}
+	}
+
+	@Override
+	public void stop() {
+		try {
+			is.close();
+		} catch (IOException ignore) {}
+		if (thread != null)
+		{
+			thread.interrupt();
+			thread = null;
+		}
+	}
+
+	private void handleStreamSuccess(RPCResponse rpc, Long iSize)
+	{
+		StreamRPCResponse result = new StreamRPCResponse();
+		result.setSuccess(rpc.getSuccess());
+		result.setResultCode(rpc.getResultCode());
+		result.setInfo(rpc.getInfo());
+		result.setFileName(sFileName);
+		result.setFileSize(iSize);
+		result.setCorrelationID(iInitialCorrID);
+		if (_proxyListener != null)
+			_proxyListener.onStreamRPCResponse(result);
+		stop();
+		_proxy.remPutFileResponseListener(this);
+		return;	
+	}
+	
+	private void handleStreamException(RPCResponse rpc, Exception e, String error)
+	{
+		StreamRPCResponse result = new StreamRPCResponse();
+		result.setFileName(sFileName);
+		result.setCorrelationID(iInitialCorrID);
+		if (rpc != null)
+		{
+			result.setSuccess(rpc.getSuccess());
+			result.setResultCode(rpc.getResultCode());
+			result.setInfo(rpc.getInfo());
+		}
+		else
+		{
+			result.setSuccess(false);
+			result.setResultCode(Result.GENERIC_ERROR);
+			String sException = "";
+			
+			if (e != null)
+				sException = sException + " " + e.toString();
+			
+			sException = sException + " " + error;
+			result.setInfo(sException);
+		}
+		if (_proxyListener != null)
+			_proxyListener.onStreamRPCResponse(result);		
+		if (e != null)
+			e.printStackTrace();
+		stop();
+		_proxy.remPutFileResponseListener(this);
+		return;
+	}
+
+    @Override
+	public void pause() {
+        synchronized (mPauseLock) {
+            mPaused = true;
+        }
+    }
+
+    @Override
+    public void resume() {
+        synchronized (mPauseLock) {
+            mPaused = false;
+            mPauseLock.notifyAll();
+        }
+    }
+
+    public void run() {
+		int length;
+		byte[] msgBytes;
+		ProtocolMessage pm;
+		OnStreamRPC notification;
+		
+		// Moves the current Thread into the background
+		android.os.Process.setThreadPriority(android.os.Process.THREAD_PRIORITY_BACKGROUND);
+
+		try {
+			
+			int iCorrID = 0;
+			PutFile msg = (PutFile) _request;
+			sFileName = msg.getSdlFileName();
+			long iOffsetCounter = msg.getOffset();
+			
+			int priorityCoefficient = 1;
+			
+			if (lFileSize != 0)
+			{
+				Long iFileSize = (long) lFileSize;
+				//TODO: PutFile RPC needs to be updated to accept Long as we might run into overflows since a Long can store a wider range than an Integer
+				msg.setLength(iFileSize);
+			}
+			Long iFileLength = msg.getLength();
+			
+			notificationList.clear();			
+			
+			//start reading from the stream at the given offset
+			long iSkipBytes = is.skip(iOffsetCounter);
+
+			if (iOffsetCounter != iSkipBytes)
+			{
+				handleStreamException(null,null," Error, PutFile offset invalid for file: " + sFileName);
+			}
+			if(callBack!=null){
+				callBack.onStart(_request.getCorrelationID(), lFileSize);
+			}
+			while (!Thread.interrupted()) {				
+			
+				synchronized (mPauseLock)
+				{
+					while (mPaused)
+                    {
+						try
+                        {
+							mPauseLock.wait();
+                        }
+                        catch (InterruptedException e) {}
+                    }
+                }
+
+				length = is.read(buffer, 0, BUFF_READ_SIZE);				
+				
+				if (length == -1)
+					stop();
+				
+				if (length >= 0) {
+			        
+					if (msg.getOffset() != 0)
+			        	msg.setLength((Long)null); //only need to send length when offset 0
+
+					msgBytes = JsonRPCMarshaller.marshall(msg, _wiproVersion);					
+					pm = new ProtocolMessage();
+					pm.setData(msgBytes);
+
+					pm.setSessionID(_rpcSessionID);
+					pm.setMessageType(MessageType.RPC);
+					pm.setSessionType(_serviceType);
+					pm.setFunctionID(FunctionID.getFunctionId(msg.getFunctionName()));
+					
+					if (buffer.length != length)
+						pm.setBulkData(buffer, length);
+					else
+						pm.setBulkDataNoCopy(buffer);
+
+					pm.setCorrID(msg.getCorrelationID());
+					pm.setPayloadProtected(isRPCProtected);
+					priorityCoefficient++;
+					pm.setPriorityCoefficient(priorityCoefficient);
+						
+					notification = new OnStreamRPC();
+					notification.setFileName(msg.getSdlFileName());
+					notification.setFileSize(iFileLength);										
+			        iOffsetCounter = iOffsetCounter + length;
+			        notification.setBytesComplete(iOffsetCounter);
+			        notificationList.put(msg.getCorrelationID(),notification);
+			        
+			        msg.setOffset(iOffsetCounter);
+					iCorrID = msg.getCorrelationID() + 1;
+					msg.setCorrelationID(iCorrID);
+					
+			        _streamListener.sendStreamPacket(pm);
+				}
+			}
+		} catch (Exception e) {
+			handleStreamException(null, e, "");
+		}
+	}
+
+	@Override
+	public void onPutFileResponse(PutFileResponse response) 
+	{	
+		
+		OnStreamRPC streamNote = notificationList.get(response.getCorrelationID());
+		if (streamNote == null) return;
+		
+		if (response.getSuccess())
+		{
+			if(callBack!=null){
+				callBack.onUpdate(response.getCorrelationID(), streamNote.getBytesComplete(), lFileSize);
+			}
+			if (_proxyListener != null){
+				_proxyListener.onOnStreamRPC(streamNote);
+			}
+			
+		}		
+		else
+		{
+			if(callBack!=null){
+				callBack.onError(response.getCorrelationID(), response.getResultCode(), response.getInfo());
+			}
+			handleStreamException(response, null, "");
+			
+		}		
+		
+		if (response.getSuccess() && streamNote.getBytesComplete().equals(streamNote.getFileSize()) )
+		{
+			if(callBack!=null){
+				callBack.onResponse(iInitialCorrID, response, streamNote.getBytesComplete());
+			}
+			handleStreamSuccess(response, streamNote.getBytesComplete());
+			
+		}
+	}
+
+	@Override
+	public void onPutFileStreamError(Exception e, String info) 
+	{
+		if (thread != null)
+			handleStreamException(null, e, info);
+		
+	}
+}