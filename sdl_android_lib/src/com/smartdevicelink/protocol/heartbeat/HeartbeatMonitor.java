--- conflicted
+++ resolved
@@ -1,249 +1,223 @@
-package com.smartdevicelink.protocol.heartbeat;
-
-
-import android.os.Handler;
-import android.os.Looper;
-
-
-public class HeartbeatMonitor implements IHeartbeatMonitor {
-<<<<<<< HEAD
-	
-	// Variable for debugging
-    private static final String TAG = HeartbeatMonitor.class.getSimpleName();
-    
-    // Lock variables
-    private final Object HeartbeatThreadHandler_Lock = new Object();
-    private final Object Listener_Lock               = new Object();
-    
-    // Listener    
-    private IHeartbeatMonitorListener listener;
-    
-    // Thread variables
-    private Thread  heartbeatThread;
-    private Looper  heartbeatThreadLooper;
-    private Handler heartbeatThreadHandler;
-    private int     interval; // Thread scheduling delay    
-    private boolean ackReceived;
-    
-    // Methods used to retrieve values for unit testing only.
-    // See com/smartdevicelink/tests/protocol/heartbeat/HeartbeatMonitorTests.
-    public Runnable getHeartbeatRunnable () { return heartbeatTimeoutRunnable; }
-    public boolean getACKReceived () { return ackReceived; }
-    
-=======
-
-	public static final int HEARTBEAT_INTERVAL = 5000;
-    public static final int HEARTBEAT_INTERVAL_MAX = Integer.MAX_VALUE;
-
-    private final Object heartbeatThreadHandlerLock = new Object();
-    private final Object listenerLock = new Object();
-
-    private int mHeartBeatInterval = HEARTBEAT_INTERVAL;
-    private boolean mHeartBeatAck = true;
-
-    private IHeartbeatMonitorListener mListener;
-    private volatile boolean mIsAckReceived;
-    private volatile boolean isHeartbeatReceived;
-    private Thread mHeartbeatThread;
-    private Looper mHeartbeatThreadLooper;
-    private Handler mHeartbeatThreadHandler;
-
-    public HeartbeatMonitor() {
-    }
-
->>>>>>> 688d6dd3
-    private Runnable heartbeatTimeoutRunnable = new Runnable() {
-
-        @Override
-        public void run() {            
-        	try{
-	        	synchronized (listenerLock) {
-	                if (isHeartbeatReceived) {
-	                    if (mListener != null) {
-	                        mListener.sendHeartbeat(HeartbeatMonitor.this);
-	                    } else {
-	
-	                    }
-	                    isHeartbeatReceived = false;
-	                } else {
-	                    if (mListener != null) {
-	                        mListener.heartbeatTimedOut(HeartbeatMonitor.this);
-	                    }
-	                }
-	            }
-        	}
-        	catch(Exception ex) 
-        	{ 
-        		stop(); 
-        	}
-        }
-    };
-
-    private Runnable heartbeatAckTimeoutRunnable = new Runnable() {
-
-        @Override
-        public void run() {
-        	
-        	try
-        	{
-	        	synchronized (listenerLock) {
-	                if (mIsAckReceived) {
-	                    if (mListener != null) {
-	                        mListener.sendHeartbeat(HeartbeatMonitor.this);
-	                    } else {
-	                    }
-	                    mIsAckReceived = false;
-	                } else {
-	                    if (mListener != null) {
-	                        mListener.heartbeatTimedOut(HeartbeatMonitor.this);
-	                    }
-	                    stop();
-	                }
-	            }
-        	
-        	}
-        	catch(Exception ex)	
-        	{
-        		stop();
-        	}
-        	        
-            rescheduleHeartbeat();
-        }
-
-        private void rescheduleHeartbeat() {
-            synchronized (heartbeatThreadHandlerLock) {
-                if (mHeartbeatThreadHandler != null) {
-                    if (!Thread.interrupted()) {
-                        if (!mHeartbeatThreadHandler.postDelayed(this, mHeartBeatInterval)) {
-                        }
-                    } else {
-                    }
-                } else {
-                    stop();
-                }
-            }
-        }
-    };
-
-    @Override
-    public void start() {
-
-        synchronized (heartbeatThreadHandlerLock) {
-
-            if (mHeartbeatThread != null) {
-                return;
-            }
-
-            mHeartbeatThread = new Thread(new Runnable() {
-
-                @Override
-                public void run() {
-
-                    while (!Thread.interrupted()) {
-                        Looper.prepare();
-                        mHeartbeatThreadLooper = Looper.myLooper();
-
-                        mHeartbeatThreadHandler = new Handler();
-                        mIsAckReceived = true;
-                        isHeartbeatReceived = true;
-
-                        if (!mHeartbeatThreadHandler.postDelayed(
-                                heartbeatAckTimeoutRunnable, mHeartBeatInterval)) {
-                        }
-                        Looper.loop();
-                    }
-                }
-
-            }, "HeartbeatThread");
-            mHeartbeatThread.setPriority(Thread.MAX_PRIORITY);
-            mHeartbeatThread.start();
-        }
-    }
-
-    @Override
-    public void stop() {
-
-
-        synchronized (heartbeatThreadHandlerLock) {
-
-            if (mHeartbeatThread == null) {
-                mHeartbeatThreadHandler = null;
-                mHeartbeatThreadLooper = null;
-                return;
-            }
-
-            mHeartbeatThread.interrupt();
-            mHeartbeatThread = null;
-
-            if (mHeartbeatThreadHandler != null) {
-                mHeartbeatThreadHandler.removeCallbacks(heartbeatAckTimeoutRunnable);
-                mHeartbeatThreadHandler.removeCallbacks(heartbeatTimeoutRunnable);
-                mHeartbeatThreadHandler = null;
-            } else {
-            }
-
-            if (mHeartbeatThreadLooper != null) {
-                mHeartbeatThreadLooper.quit();
-                mHeartbeatThreadLooper = null;
-            } else {
-            }
-        }
-    }
-
-    @Override
-    public int getInterval() {
-        return mHeartBeatInterval;
-    }
-
-    @Override
-    public void setInterval(int value) {
-        mHeartBeatInterval = value;
-    }
-
-    @Override
-    public IHeartbeatMonitorListener getListener() {
-        return mListener;
-    }
-
-    @Override
-    public void setListener(IHeartbeatMonitorListener value) {
-        mListener = value;
-    }
-    
-    @Override
-    public void notifyTransportActivity() {
-        if (mHeartbeatThreadHandler == null) {
-            return;
-        }
-        synchronized (heartbeatThreadHandlerLock) {
-            if (mHeartbeatThreadHandler == null) {
-                return;
-            }
-            mHeartbeatThreadHandler.removeCallbacks(heartbeatAckTimeoutRunnable);
-            if (!mHeartbeatThreadHandler.postDelayed(heartbeatAckTimeoutRunnable, mHeartBeatInterval)) {
-            }
-        }
-    }
-
-
-    @Override
-    public synchronized void heartbeatACKReceived() {
-        synchronized (listenerLock) {
-            mIsAckReceived = true;
-        }
-    }
-
-    @Override
-    public void heartbeatReceived() {
-        if (mHeartbeatThreadHandler == null) {
-            return;
-        }
-        synchronized (listenerLock) {
-            if (mHeartBeatAck) {
-                isHeartbeatReceived = true;
-                if (!mHeartbeatThreadHandler.post(heartbeatTimeoutRunnable)) {
-                }
-            }
-        }
-    }
+package com.smartdevicelink.protocol.heartbeat;
+
+
+import android.os.Handler;
+import android.os.Looper;
+
+
+public class HeartbeatMonitor implements IHeartbeatMonitor {
+
+	public static final int HEARTBEAT_INTERVAL = 5000;
+    public static final int HEARTBEAT_INTERVAL_MAX = Integer.MAX_VALUE;
+
+    private final Object heartbeatThreadHandlerLock = new Object();
+    private final Object listenerLock = new Object();
+
+    private int mHeartBeatInterval = HEARTBEAT_INTERVAL;
+    private boolean mHeartBeatAck = true;
+
+    private IHeartbeatMonitorListener mListener;
+    private volatile boolean mIsAckReceived;
+    private volatile boolean isHeartbeatReceived;
+    private Thread mHeartbeatThread;
+    private Looper mHeartbeatThreadLooper;
+    private Handler mHeartbeatThreadHandler;
+
+    public HeartbeatMonitor() {
+    }
+
+    private Runnable heartbeatTimeoutRunnable = new Runnable() {
+
+        @Override
+        public void run() {            
+        	try{
+	        	synchronized (listenerLock) {
+	                if (isHeartbeatReceived) {
+	                    if (mListener != null) {
+	                        mListener.sendHeartbeat(HeartbeatMonitor.this);
+	                    } else {
+	
+	                    }
+	                    isHeartbeatReceived = false;
+	                } else {
+	                    if (mListener != null) {
+	                        mListener.heartbeatTimedOut(HeartbeatMonitor.this);
+	                    }
+	                }
+	            }
+        	}
+        	catch(Exception ex) 
+        	{ 
+        		stop(); 
+        	}
+        }
+    };
+
+    private Runnable heartbeatAckTimeoutRunnable = new Runnable() {
+
+        @Override
+        public void run() {
+        	
+        	try
+        	{
+	        	synchronized (listenerLock) {
+	                if (mIsAckReceived) {
+	                    if (mListener != null) {
+	                        mListener.sendHeartbeat(HeartbeatMonitor.this);
+	                    } else {
+	                    }
+	                    mIsAckReceived = false;
+	                } else {
+	                    if (mListener != null) {
+	                        mListener.heartbeatTimedOut(HeartbeatMonitor.this);
+	                    }
+	                    stop();
+	                }
+	            }
+        	
+        	}
+        	catch(Exception ex)	
+        	{
+        		stop();
+        	}
+        	        
+            rescheduleHeartbeat();
+        }
+
+        private void rescheduleHeartbeat() {
+            synchronized (heartbeatThreadHandlerLock) {
+                if (mHeartbeatThreadHandler != null) {
+                    if (!Thread.interrupted()) {
+                        if (!mHeartbeatThreadHandler.postDelayed(this, mHeartBeatInterval)) {
+                        }
+                    } else {
+                    }
+                } else {
+                    stop();
+                }
+            }
+        }
+    };
+
+    @Override
+    public void start() {
+
+        synchronized (heartbeatThreadHandlerLock) {
+
+            if (mHeartbeatThread != null) {
+                return;
+            }
+
+            mHeartbeatThread = new Thread(new Runnable() {
+
+                @Override
+                public void run() {
+
+                    while (!Thread.interrupted()) {
+                        Looper.prepare();
+                        mHeartbeatThreadLooper = Looper.myLooper();
+
+                        mHeartbeatThreadHandler = new Handler();
+                        mIsAckReceived = true;
+                        isHeartbeatReceived = true;
+
+                        if (!mHeartbeatThreadHandler.postDelayed(
+                                heartbeatAckTimeoutRunnable, mHeartBeatInterval)) {
+                        }
+                        Looper.loop();
+                    }
+                }
+
+            }, "HeartbeatThread");
+            mHeartbeatThread.setPriority(Thread.MAX_PRIORITY);
+            mHeartbeatThread.start();
+        }
+    }
+
+    @Override
+    public void stop() {
+
+
+        synchronized (heartbeatThreadHandlerLock) {
+
+            if (mHeartbeatThread == null) {
+                mHeartbeatThreadHandler = null;
+                mHeartbeatThreadLooper = null;
+                return;
+            }
+
+            mHeartbeatThread.interrupt();
+            mHeartbeatThread = null;
+
+            if (mHeartbeatThreadHandler != null) {
+                mHeartbeatThreadHandler.removeCallbacks(heartbeatAckTimeoutRunnable);
+                mHeartbeatThreadHandler.removeCallbacks(heartbeatTimeoutRunnable);
+                mHeartbeatThreadHandler = null;
+            } else {
+            }
+
+            if (mHeartbeatThreadLooper != null) {
+                mHeartbeatThreadLooper.quit();
+                mHeartbeatThreadLooper = null;
+            } else {
+            }
+        }
+    }
+
+    @Override
+    public int getInterval() {
+        return mHeartBeatInterval;
+    }
+
+    @Override
+    public void setInterval(int value) {
+        mHeartBeatInterval = value;
+    }
+
+    @Override
+    public IHeartbeatMonitorListener getListener() {
+        return mListener;
+    }
+
+    @Override
+    public void setListener(IHeartbeatMonitorListener value) {
+        mListener = value;
+    }
+
+    @Override
+    public void notifyTransportActivity() {
+        if (mHeartbeatThreadHandler == null) {
+            return;
+        }
+        synchronized (heartbeatThreadHandlerLock) {
+            if (mHeartbeatThreadHandler == null) {
+                return;
+            }
+            mHeartbeatThreadHandler.removeCallbacks(heartbeatAckTimeoutRunnable);
+            if (!mHeartbeatThreadHandler.postDelayed(heartbeatAckTimeoutRunnable, mHeartBeatInterval)) {
+            }
+        }
+    }
+
+
+    @Override
+    public synchronized void heartbeatACKReceived() {
+        synchronized (listenerLock) {
+            mIsAckReceived = true;
+        }
+    }
+
+    @Override
+    public void heartbeatReceived() {
+        if (mHeartbeatThreadHandler == null) {
+            return;
+        }
+        synchronized (listenerLock) {
+            if (mHeartBeatAck) {
+                isHeartbeatReceived = true;
+                if (!mHeartbeatThreadHandler.post(heartbeatTimeoutRunnable)) {
+                }
+            }
+        }
+    }
 }