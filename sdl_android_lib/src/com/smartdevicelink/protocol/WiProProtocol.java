--- conflicted
+++ resolved
@@ -1,507 +1,370 @@
-package com.smartdevicelink.protocol;
-
-import java.io.ByteArrayOutputStream;
-import java.util.Hashtable;
-
-import android.util.Log;
-
-import com.smartdevicelink.exception.*;
-import com.smartdevicelink.protocol.enums.*;
-import com.smartdevicelink.util.BitConverter;
-import com.smartdevicelink.util.DebugTool;
-
-public class WiProProtocol extends AbstractProtocol {
-	byte _version = 1;
-	private final static String FailurePropagating_Msg = "Failure propagating ";
-
-	private static final int MTU_SIZE = 1500;
-	private static int HEADER_SIZE = 8;
-	private static int MAX_DATA_SIZE = MTU_SIZE - HEADER_SIZE;
-
-	int hashID = 0;
-	int messageID = 0;
-
-    @SuppressWarnings("unused")
-    private int _heartbeatSendInterval_ms = 0;
-    @SuppressWarnings("unused")
-    private int _heartbeatReceiveInterval_ms = 0;
-	
-	Hashtable<Integer, MessageFrameAssembler> _assemblerForMessageID = new Hashtable<Integer, MessageFrameAssembler>();
-	Hashtable<Byte, Hashtable<Integer, MessageFrameAssembler>> _assemblerForSessionID = new Hashtable<Byte, Hashtable<Integer, MessageFrameAssembler>>();
-	Hashtable<Byte, Object> _messageLocks = new Hashtable<Byte, Object>();
-
-	// Hide no-arg ctor
-	private WiProProtocol() {
-		super(null);
-	} // end-ctor
-
-	public WiProProtocol(IProtocolListener protocolListener) {
-		super(protocolListener);
-	} // end-ctor
-	
-	public byte getVersion() {
-		return this._version;
-	}
-	
-	public void setVersion(byte version) {
-		this._version = version;
-		if (version > 1) {
-			this._version = 2;
-			HEADER_SIZE = 12;
-			MAX_DATA_SIZE = MTU_SIZE - HEADER_SIZE;
-		}
-		else if (version == 1){
-			HEADER_SIZE = 8;
-			MAX_DATA_SIZE = MTU_SIZE - HEADER_SIZE;
-		}
-			
-	}
-
-	public void StartProtocolSession(SessionType sessionType) {
-		SdlPacket header = SdlPacketFactory.createStartSession(sessionType, 0x00, _version, (byte) 0x00);
-		handlePacketToSend(header);
-	} // end-method
-
-	private void sendStartProtocolSessionACK(SessionType sessionType, byte sessionID) {
-		SdlPacket header = SdlPacketFactory.createStartSessionACK(sessionType, sessionID, 0x00, _version);
-		handlePacketToSend(header);
-	} // end-method
-	
-	public void EndProtocolSession(SessionType sessionType, byte sessionID) {
-		SdlPacket header = SdlPacketFactory.createEndSession(sessionType, sessionID, hashID, _version);
-		handlePacketToSend(header);
-	} // end-method
-
-	public void SendMessage(ProtocolMessage protocolMsg) {	
-		protocolMsg.setRPCType((byte) 0x00); //always sending a request
-		SessionType sessionType = protocolMsg.getSessionType();
-		byte sessionID = protocolMsg.getSessionID();
+package com.smartdevicelink.protocol;
+
+import java.io.ByteArrayOutputStream;
+import java.util.Hashtable;
+
+import android.util.Log;
+
+import com.smartdevicelink.exception.*;
+import com.smartdevicelink.protocol.enums.*;
+import com.smartdevicelink.util.BitConverter;
+import com.smartdevicelink.util.DebugTool;
+
+public class WiProProtocol extends AbstractProtocol {
+	byte _version = 1;
+	private final static String FailurePropagating_Msg = "Failure propagating ";
+
+	private static final int MTU_SIZE = 1500;
+	private static int HEADER_SIZE = 8;
+	private static int MAX_DATA_SIZE = MTU_SIZE - HEADER_SIZE;
+
+	int hashID = 0;
+	int messageID = 0;
+
+    @SuppressWarnings("unused")
+    private int _heartbeatSendInterval_ms = 0;
+    @SuppressWarnings("unused")
+    private int _heartbeatReceiveInterval_ms = 0;
+	
+	Hashtable<Integer, MessageFrameAssembler> _assemblerForMessageID = new Hashtable<Integer, MessageFrameAssembler>();
+	Hashtable<Byte, Hashtable<Integer, MessageFrameAssembler>> _assemblerForSessionID = new Hashtable<Byte, Hashtable<Integer, MessageFrameAssembler>>();
+	Hashtable<Byte, Object> _messageLocks = new Hashtable<Byte, Object>();
+
+	// Hide no-arg ctor
+	private WiProProtocol() {
+		super(null);
+	} // end-ctor
+
+	public WiProProtocol(IProtocolListener protocolListener) {
+		super(protocolListener);
+	} // end-ctor
+	
+	public byte getVersion() {
+		return this._version;
+	}
+	
+	public void setVersion(byte version) {
+		this._version = version;
+		if (version > 1) {
+			this._version = 2;
+			HEADER_SIZE = 12;
+			MAX_DATA_SIZE = MTU_SIZE - HEADER_SIZE;
+		}
+		else if (version == 1){
+			HEADER_SIZE = 8;
+			MAX_DATA_SIZE = MTU_SIZE - HEADER_SIZE;
+		}
+			
+	}
+
+	public void StartProtocolSession(SessionType sessionType) {
+		SdlPacket header = SdlPacketFactory.createStartSession(sessionType, 0x00, _version, (byte) 0x00);
+		handlePacketToSend(header);
+	} // end-method
+
+	private void sendStartProtocolSessionACK(SessionType sessionType, byte sessionID) {
+		SdlPacket header = SdlPacketFactory.createStartSessionACK(sessionType, sessionID, 0x00, _version);
+		handlePacketToSend(header);
+	} // end-method
+	
+	public void EndProtocolSession(SessionType sessionType, byte sessionID) {
+		SdlPacket header = SdlPacketFactory.createEndSession(sessionType, sessionID, hashID, _version);
+		handlePacketToSend(header);
+	} // end-method
+
+	public void SendMessage(ProtocolMessage protocolMsg) {	
+		protocolMsg.setRPCType((byte) 0x00); //always sending a request
+		SessionType sessionType = protocolMsg.getSessionType();
+		byte sessionID = protocolMsg.getSessionID();
+		
+		byte[] data = null;
+		if (_version > 1 && sessionType != SessionType.NAV) {
+			if (protocolMsg.getBulkData() != null) {
+				data = new byte[12 + protocolMsg.getJsonSize() + protocolMsg.getBulkData().length];
+				sessionType = SessionType.BULK_DATA;
+			} else data = new byte[12 + protocolMsg.getJsonSize()];
+			BinaryFrameHeader binFrameHeader = new BinaryFrameHeader();
+			binFrameHeader = SdlPacketFactory.createBinaryFrameHeader(protocolMsg.getRPCType(), protocolMsg.getFunctionID(), protocolMsg.getCorrID(), protocolMsg.getJsonSize());
+			System.arraycopy(binFrameHeader.assembleHeaderBytes(), 0, data, 0, 12);
+			System.arraycopy(protocolMsg.getData(), 0, data, 12, protocolMsg.getJsonSize());
+			if (protocolMsg.getBulkData() != null) {
+				System.arraycopy(protocolMsg.getBulkData(), 0, data, 12 + protocolMsg.getJsonSize(), protocolMsg.getBulkData().length);
+			}
+		} else {
+			data = protocolMsg.getData();
+		}
+		
+		// Get the message lock for this protocol session
+		Object messageLock = _messageLocks.get(sessionID);
+		if (messageLock == null) {
+			handleProtocolError("Error sending protocol message to SDL.", 
+					new SdlException("Attempt to send protocol message prior to startSession ACK.", SdlExceptionCause.SDL_UNAVAILABLE));
+			return;
+		}
+		
+		synchronized(messageLock) {
+			if (data.length > MAX_DATA_SIZE) {
+				
+				messageID++;
+	
+				// Assemble first frame.
+				int frameCount = data.length / MAX_DATA_SIZE;
+				if (data.length % MAX_DATA_SIZE > 0) {
+					frameCount++;
+				}
+				//byte[] firstFrameData = new byte[HEADER_SIZE];
+				byte[] firstFrameData = new byte[8];
+				// First four bytes are data size.
+				System.arraycopy(BitConverter.intToByteArray(data.length), 0, firstFrameData, 0, 4);
+				// Second four bytes are frame count.
+				System.arraycopy(BitConverter.intToByteArray(frameCount), 0, firstFrameData, 4, 4);
+				SdlPacket firstHeader = SdlPacketFactory.createMultiSendDataFirst(sessionType, sessionID, messageID, _version,firstFrameData);
+				//Send the first frame
+				handlePacketToSend(firstHeader);
+				
+				int currentOffset = 0;
+				byte frameSequenceNumber = 0;
+
+				for (int i = 0; i < frameCount; i++) {
+					if (i < (frameCount - 1)) {
+	                     ++frameSequenceNumber;
+	                        if (frameSequenceNumber ==
+	                                SdlPacket.FRAME_INFO_FINAL_CONNESCUTIVE_FRAME) {
+	                            // we can't use 0x00 as frameSequenceNumber, because
+	                            // it's reserved for the last frame
+	                            ++frameSequenceNumber;
+	                        }
+					} else {
+						frameSequenceNumber = SdlPacket.FRAME_INFO_FINAL_CONNESCUTIVE_FRAME;
+					} // end-if
+					
+					int bytesToWrite = data.length - currentOffset;
+					if (bytesToWrite > MAX_DATA_SIZE) { 
+						bytesToWrite = MAX_DATA_SIZE; 
+					}
+					SdlPacket consecHeader = SdlPacketFactory.createMultiSendDataRest(sessionType, sessionID, bytesToWrite, frameSequenceNumber , messageID, _version,data, currentOffset, bytesToWrite);
+					handlePacketToSend(consecHeader);
+					currentOffset += bytesToWrite;
+				}
+			} else {
+				messageID++;
+				SdlPacket header = SdlPacketFactory.createSingleSendData(sessionType, sessionID, data.length, messageID, _version,data);
+				handlePacketToSend(header);
+			}
+		}
+	}
+
+	public void handledPacketReceived(SdlPacket packet){
+		//Check for a version difference
+		if (_version == 1) {
+			setVersion((byte)packet.version);	
+		}
 		
-		byte[] data = null;
-		if (_version > 1 && sessionType != SessionType.NAV) {
-			if (protocolMsg.getBulkData() != null) {
-				data = new byte[12 + protocolMsg.getJsonSize() + protocolMsg.getBulkData().length];
-<<<<<<< HEAD
-				sessionType = SessionType.Bulk_Data;
-			} else {
-				data = new byte[12 + protocolMsg.getJsonSize()];
-			}//FIXME this needs to be cleaned up. There is no need to copy data to two different arrays before sending
-=======
-				sessionType = SessionType.BULK_DATA;
-			} else data = new byte[12 + protocolMsg.getJsonSize()];
->>>>>>> d0388f42
-			BinaryFrameHeader binFrameHeader = new BinaryFrameHeader();
-			binFrameHeader = SdlPacketFactory.createBinaryFrameHeader(protocolMsg.getRPCType(), protocolMsg.getFunctionID(), protocolMsg.getCorrID(), protocolMsg.getJsonSize());
-			System.arraycopy(binFrameHeader.assembleHeaderBytes(), 0, data, 0, 12);
-			System.arraycopy(protocolMsg.getData(), 0, data, 12, protocolMsg.getJsonSize());
-			if (protocolMsg.getBulkData() != null) {
-				System.arraycopy(protocolMsg.getBulkData(), 0, data, 12 + protocolMsg.getJsonSize(), protocolMsg.getBulkData().length);
-			}
-		} else {
-			data = protocolMsg.getData();
-		}
-		
-		// Get the message lock for this protocol session
-		Object messageLock = _messageLocks.get(sessionID);
-		if (messageLock == null) {
-			handleProtocolError("Error sending protocol message to SDL.", 
-					new SdlException("Attempt to send protocol message prior to startSession ACK.", SdlExceptionCause.SDL_UNAVAILABLE));
-			return;
-		}
-		
-		synchronized(messageLock) {
-			if (data.length > MAX_DATA_SIZE) {
-				
-				messageID++;
-	
-				// Assemble first frame.
-				int frameCount = data.length / MAX_DATA_SIZE;
-				if (data.length % MAX_DATA_SIZE > 0) {
-					frameCount++;
-				}
-				//byte[] firstFrameData = new byte[HEADER_SIZE];
-				byte[] firstFrameData = new byte[8];
-				// First four bytes are data size.
-				System.arraycopy(BitConverter.intToByteArray(data.length), 0, firstFrameData, 0, 4);
-				// Second four bytes are frame count.
-				System.arraycopy(BitConverter.intToByteArray(frameCount), 0, firstFrameData, 4, 4);
-				SdlPacket firstHeader = SdlPacketFactory.createMultiSendDataFirst(sessionType, sessionID, messageID, _version,firstFrameData);
-				//Send the first frame
-				handlePacketToSend(firstHeader);
-				
-				int currentOffset = 0;
-				byte frameSequenceNumber = 0;
-
-				for (int i = 0; i < frameCount; i++) {
-					if (i < (frameCount - 1)) {
-	                     ++frameSequenceNumber;
-	                        if (frameSequenceNumber ==
-	                                SdlPacket.FRAME_INFO_FINAL_CONNESCUTIVE_FRAME) {
-	                            // we can't use 0x00 as frameSequenceNumber, because
-	                            // it's reserved for the last frame
-	                            ++frameSequenceNumber;
-	                        }
-					} else {
-						frameSequenceNumber = SdlPacket.FRAME_INFO_FINAL_CONNESCUTIVE_FRAME;
-					} // end-if
-					
-					int bytesToWrite = data.length - currentOffset;
-					if (bytesToWrite > MAX_DATA_SIZE) { 
-						bytesToWrite = MAX_DATA_SIZE; 
-					}
-					SdlPacket consecHeader = SdlPacketFactory.createMultiSendDataRest(sessionType, sessionID, bytesToWrite, frameSequenceNumber , messageID, _version,data, currentOffset, bytesToWrite);
-					handlePacketToSend(consecHeader);
-					currentOffset += bytesToWrite;
-				}
-			} else {
-				messageID++;
-				SdlPacket header = SdlPacketFactory.createSingleSendData(sessionType, sessionID, data.length, messageID, _version,data);
-				handlePacketToSend(header);
-			}
-		}
-	}
-
-<<<<<<< HEAD
-	public void handledPacketReceived(SdlPacket packet){
-=======
-	private void sendFrameToTransport(ProtocolFrameHeader header) {
-		handleProtocolFrameToSend(header, null, 0, 0);
-	}
-
-	public void HandleReceivedBytes(byte[] receivedBytes, int receivedBytesLength) {
-
-		byte[] remainingBytes = processReceivedBytes(receivedBytes, receivedBytesLength);
-		while (remainingBytes != null)
-		{
-			remainingBytes = processReceivedBytes(remainingBytes, remainingBytes.length);
-		}
-	}
-
-	private byte[] processReceivedBytes(byte[] receivedBytes, int receivedBytesLength) {
-		int receivedBytesReadPos = 0;
-		
->>>>>>> d0388f42
-		//Check for a version difference
-		if (_version == 1) {
-			setVersion((byte)packet.version);	
-		}
-		
-<<<<<<< HEAD
-		MessageFrameAssembler assembler = getFrameAssemblerForFrame(packet);
+		MessageFrameAssembler assembler = getFrameAssemblerForFrame(packet);
 		assembler.handleFrame(packet);
-=======
-		// If I don't yet know the message size, grab those bytes.
-		if (!_haveHeader) {
-			// If I can't get the size, just get the bytes that are there.
-			int headerBytesNeeded = _headerBuf.length - _headerBufWritePos;
-			if (receivedBytesLength < headerBytesNeeded) {
-				System.arraycopy(receivedBytes, receivedBytesReadPos,
-						_headerBuf, _headerBufWritePos, receivedBytesLength);
-				_headerBufWritePos += receivedBytesLength;
-				return null;
-			} else {
-			// If I got the size, allocate the buffer
-				System.arraycopy(receivedBytes, receivedBytesReadPos,
-						_headerBuf, _headerBufWritePos, headerBytesNeeded);
-				_headerBufWritePos += headerBytesNeeded;
-				receivedBytesReadPos += headerBytesNeeded;
-				_haveHeader = true;
-				_currentHeader  = ProtocolFrameHeader.parseWiProHeader(_headerBuf);
-				
-				
-				int iDataSize = _currentHeader.getDataSize();	
-
-				if (iDataSize <= 4000)
-				{
-					_dataBuf = new byte[iDataSize];
-				}
-				else
-				{
-					//something is wrong with the header
-					Log.e("HandleReceivedBytes", "Corrupt header found, request to allocate a byte array of size: " + iDataSize);	
-					Log.e("HandleReceivedBytes", "_headerBuf: " + _headerBuf.toString());
-					Log.e("HandleReceivedBytes", "_currentHeader: " + _currentHeader.toString());
-					Log.e("HandleReceivedBytes", "receivedBytes: " + receivedBytes.toString());
-					Log.e("HandleReceivedBytes", "receivedBytesReadPos: " + receivedBytesReadPos);
-					Log.e("HandleReceivedBytes", "_headerBufWritePos: " + _headerBufWritePos);
-					Log.e("HandleReceivedBytes", "headerBytesNeeded: " + headerBytesNeeded);
-					handleProtocolError("Error handling protocol message from sdl, header invalid.", 
-							new SdlException("Error handling protocol message from sdl, header invalid.", SdlExceptionCause.INVALID_HEADER));
-					return null;
-				}
-				_dataBufWritePos = 0;
-			}
-		}
-
-		if (_dataBuf == null)
-		{
-			Log.e("HandleReceivedBytes", "Error: Databuffer is null, logging debug info.");
-			try
-			{
-				Log.e("HandleReceivedBytes", "_headerBuf: " + _headerBuf.toString());
-				Log.e("HandleReceivedBytes", "_currentHeader: " + _currentHeader.toString());
-				Log.e("HandleReceivedBytes", "receivedBytes: " + receivedBytes.toString());
-				Log.e("HandleReceivedBytes", "receivedBytesReadPos: " + receivedBytesReadPos);
-				Log.e("HandleReceivedBytes", "receivedBytesLength: " + receivedBytesLength);
-				Log.e("HandleReceivedBytes", "_headerBufWritePos: " + _headerBufWritePos);
-			}
-			catch(NullPointerException e)
-			{
-				Log.e("HandleReceivedBytes", "Null Pointer Encountered: " + e);
-			}
-
-			handleProtocolError("Error handling protocol message from sdl, header invalid.",
-					new SdlException("Error handling protocol message from sdl, data buffer is null.", SdlExceptionCause.DATA_BUFFER_NULL));
-			return null;
-		}
-
-		int bytesLeft = receivedBytesLength - receivedBytesReadPos;
-		int bytesNeeded = _dataBuf.length - _dataBufWritePos;
-		// If I don't have enough bytes for the message, just grab what's there.
-		if (bytesLeft < bytesNeeded) {
-			System.arraycopy(receivedBytes, receivedBytesReadPos, _dataBuf,
-					_dataBufWritePos, bytesLeft);
-			_dataBufWritePos += bytesLeft;
-			return null;
-		} else {
-		// Fill the buffer and call the handler!
-			System.arraycopy(receivedBytes, receivedBytesReadPos, _dataBuf, _dataBufWritePos, bytesNeeded);
-			receivedBytesReadPos += bytesNeeded;
-
-			MessageFrameAssembler assembler = getFrameAssemblerForFrame(_currentHeader);
-			handleProtocolFrameReceived(_currentHeader, _dataBuf, assembler);
-
-			// Reset all class member variables for next frame
-			_dataBuf = null;
-			_dataBufWritePos = 0;
-			_haveHeader = false;
-			_headerBuf = new byte[HEADER_SIZE];
-			_currentHeader = null;
-			_headerBufWritePos = 0;
-			
-			// If there are any bytes left, recurse.
-			int moreBytesLeft = receivedBytesLength - receivedBytesReadPos;
-			if (moreBytesLeft > 0) {
-				byte[] moreBytes = new byte[moreBytesLeft];
-				System.arraycopy(receivedBytes, receivedBytesReadPos,
-						moreBytes, 0, moreBytesLeft);
-				return moreBytes;
-			}
-		}
-		return null;
->>>>>>> d0388f42
-	}
-
-	
-	
-	protected MessageFrameAssembler getFrameAssemblerForFrame(SdlPacket packet) {
-		Hashtable<Integer, MessageFrameAssembler> hashSessionID = _assemblerForSessionID.get(packet.getSessionId());
-		if (hashSessionID == null) {
-			hashSessionID = new Hashtable<Integer, MessageFrameAssembler>();
-			_assemblerForSessionID.put((byte)packet.getSessionId(), hashSessionID);
-		} // end-if
-		
-		MessageFrameAssembler ret = (MessageFrameAssembler) _assemblerForMessageID.get(Integer.valueOf(packet.getMessageId()));
-		if (ret == null) {
-			ret = new MessageFrameAssembler();
-			_assemblerForMessageID.put(Integer.valueOf(packet.getMessageId()), ret);
-		} // end-if
-		
-		return ret;
-	} // end-method
-
-	protected class MessageFrameAssembler {
-		protected boolean hasFirstFrame = false;
-		protected ByteArrayOutputStream accumulator = null;
-		protected int totalSize = 0;
-		protected int framesRemaining = 0;
-
-		protected void handleFirstDataFrame(SdlPacket packet) {
-			//The message is new, so let's figure out how big it is.
-			hasFirstFrame = true;
-			totalSize = BitConverter.intFromByteArray(packet.payload, 0) - HEADER_SIZE;
-			framesRemaining = BitConverter.intFromByteArray(packet.payload, 4);
-			accumulator = new ByteArrayOutputStream(totalSize);
-		}
-		
-		protected void handleRemainingFrame(SdlPacket packet) {
-			accumulator.write(packet.payload, 0, (int)packet.getDataSize());
-			notifyIfFinished(packet);
-		}
-		
-		protected void notifyIfFinished(SdlPacket packet) {
-			//if (framesRemaining == 0) {
-			if (packet.getFrameType() == FrameType.Consecutive && packet.getFrameInfo() == 0x0) 
-			{
-				ProtocolMessage message = new ProtocolMessage();
-				message.setSessionType(SessionType.valueOf((byte)packet.getServiceType()));
-				message.setSessionID((byte)packet.getSessionId());
-				//If it is WiPro 2.0 it must have binary header
-				if (_version > 1) {
-					BinaryFrameHeader binFrameHeader = BinaryFrameHeader.
-							parseBinaryHeader(accumulator.toByteArray());
-					message.setVersion(_version);
-					message.setRPCType(binFrameHeader.getRPCType());
-					message.setFunctionID(binFrameHeader.getFunctionID());
-					message.setCorrID(binFrameHeader.getCorrID());
-					if (binFrameHeader.getJsonSize() > 0) message.setData(binFrameHeader.getJsonData());
-					if (binFrameHeader.getBulkData() != null) message.setBulkData(binFrameHeader.getBulkData());
-				} else{
-					message.setData(accumulator.toByteArray());
-				}
-				
-				_assemblerForMessageID.remove(packet.getMessageId());
-				
-				try {
-					handleProtocolMessageReceived(message);
-				} catch (Exception excp) {
-					DebugTool.logError(FailurePropagating_Msg + "onProtocolMessageReceived: " + excp.toString(), excp);
-				} // end-catch
-				
-				hasFirstFrame = false;
-				accumulator = null;
-			} // end-if
-		} // end-method
-		
-		protected void handleMultiFrameMessageFrame(SdlPacket packet) {
-			if (packet.getFrameType() == FrameType.First){
-				handleFirstDataFrame(packet);
-			}
-			else{
-				handleRemainingFrame(packet);
-			}
-				
-		} // end-method
-		
-		protected void handleFrame(SdlPacket packet) {
-			if (packet.getFrameType().equals(FrameType.Control)) {
-				handleControlFrame(packet);
-			} else {
-				// Must be a form of data frame (single, first, consecutive, etc.)
-				if (   packet.getFrameType() == FrameType.First
-					|| packet.getFrameType() == FrameType.Consecutive
-					) {
-					handleMultiFrameMessageFrame(packet);
-				} else {
-					handleSingleFrameMessageFrame(packet);
-				}
-			} // end-if
-		} // end-method
-		
-        private void handleProtocolHeartbeatACK(SdlPacket packet) {
-        		WiProProtocol.this.handleProtocolHeartbeatACK(SessionType.valueOf((byte)packet.getServiceType()),(byte)packet.getSessionId());
-        } // end-method		
-		
-		private void handleControlFrame(SdlPacket packet) {
-            int frameInfo = packet.getFrameInfo();
-            SessionType serviceType = SessionType.valueOf((byte)packet.getServiceType());
-			if (frameInfo == FrameDataControlFrameType.HeartbeatACK.getValue()) {
-                handleProtocolHeartbeatACK(packet);
-            }
-            else if (frameInfo == FrameDataControlFrameType.StartSession.getValue()) {
-				sendStartProtocolSessionACK(serviceType, (byte)packet.getSessionId());
-			} else if (frameInfo == FrameDataControlFrameType.StartSessionACK.getValue()) {
-				// Use this sessionID to create a message lock
-				Object messageLock = _messageLocks.get(packet.getSessionId());
-				if (messageLock == null) {
-					messageLock = new Object();
-					_messageLocks.put((byte)packet.getSessionId(), messageLock);
-				}
-				//hashID = BitConverter.intFromByteArray(data, 0);
-				if (_version > 1){
-					hashID = packet.getMessageId();
-				}
-				handleProtocolSessionStarted(serviceType,(byte) packet.getSessionId(), _version, "");				
-			} else if (frameInfo == FrameDataControlFrameType.StartSessionNACK.getValue()) {
-				if (serviceType.eq(SessionType.NAV)) {
-					handleProtocolSessionNACKed(serviceType, (byte)packet.getSessionId(), _version, "");
-				} else {
-					handleProtocolError("Got StartSessionNACK for protocol sessionID=" + packet.getSessionId(), null);
-				}
-			} else if (frameInfo == FrameDataControlFrameType.EndSession.getValue()) {
-				//if (hashID == BitConverter.intFromByteArray(data, 0)) 
-				if (_version > 1) {
-					if (hashID == packet.getMessageId()){
-						handleProtocolSessionEnded(serviceType, (byte)packet.getSessionId(), "");
-					}//else...nothing
-				} else {
-					handleProtocolSessionEnded(serviceType, (byte)packet.getSessionId(), "");
-				}
-			} else if (frameInfo == FrameDataControlFrameType.EndSessionACK.getValue()) {
-				handleProtocolSessionEnded(serviceType, (byte)packet.getSessionId(), "");
-			}
-		} // end-method
-				
-		private void handleSingleFrameMessageFrame(SdlPacket packet) {
-			ProtocolMessage message = new ProtocolMessage();
-            SessionType serviceType = SessionType.valueOf((byte)packet.getServiceType());
-			if (serviceType == SessionType.RPC) {
+	}
+
+	
+	
+	protected MessageFrameAssembler getFrameAssemblerForFrame(SdlPacket packet) {
+		Hashtable<Integer, MessageFrameAssembler> hashSessionID = _assemblerForSessionID.get(packet.getSessionId());
+		if (hashSessionID == null) {
+			hashSessionID = new Hashtable<Integer, MessageFrameAssembler>();
+			_assemblerForSessionID.put((byte)packet.getSessionId(), hashSessionID);
+		} // end-if
+		
+		MessageFrameAssembler ret = (MessageFrameAssembler) _assemblerForMessageID.get(Integer.valueOf(packet.getMessageId()));
+		if (ret == null) {
+			ret = new MessageFrameAssembler();
+			_assemblerForMessageID.put(Integer.valueOf(packet.getMessageId()), ret);
+		} // end-if
+		
+		return ret;
+	} // end-method
+
+	protected class MessageFrameAssembler {
+		protected boolean hasFirstFrame = false;
+		protected ByteArrayOutputStream accumulator = null;
+		protected int totalSize = 0;
+		protected int framesRemaining = 0;
+
+		protected void handleFirstDataFrame(SdlPacket packet) {
+			//The message is new, so let's figure out how big it is.
+			hasFirstFrame = true;
+			totalSize = BitConverter.intFromByteArray(packet.payload, 0) - HEADER_SIZE;
+			framesRemaining = BitConverter.intFromByteArray(packet.payload, 4);
+			accumulator = new ByteArrayOutputStream(totalSize);
+		}
+		
+		protected void handleRemainingFrame(SdlPacket packet) {
+			accumulator.write(packet.payload, 0, (int)packet.getDataSize());
+			notifyIfFinished(packet);
+		}
+		
+		protected void notifyIfFinished(SdlPacket packet) {
+			//if (framesRemaining == 0) {
+			if (packet.getFrameType() == FrameType.Consecutive && packet.getFrameInfo() == 0x0) 
+			{
+				ProtocolMessage message = new ProtocolMessage();
+				message.setSessionType(SessionType.valueOf((byte)packet.getServiceType()));
+				message.setSessionID((byte)packet.getSessionId());
+				//If it is WiPro 2.0 it must have binary header
+				if (_version > 1) {
+					BinaryFrameHeader binFrameHeader = BinaryFrameHeader.
+							parseBinaryHeader(accumulator.toByteArray());
+					message.setVersion(_version);
+					message.setRPCType(binFrameHeader.getRPCType());
+					message.setFunctionID(binFrameHeader.getFunctionID());
+					message.setCorrID(binFrameHeader.getCorrID());
+					if (binFrameHeader.getJsonSize() > 0) message.setData(binFrameHeader.getJsonData());
+					if (binFrameHeader.getBulkData() != null) message.setBulkData(binFrameHeader.getBulkData());
+				} else{
+					message.setData(accumulator.toByteArray());
+				}
+				
+				_assemblerForMessageID.remove(packet.getMessageId());
+				
+				try {
+					handleProtocolMessageReceived(message);
+				} catch (Exception excp) {
+					DebugTool.logError(FailurePropagating_Msg + "onProtocolMessageReceived: " + excp.toString(), excp);
+				} // end-catch
+				
+				hasFirstFrame = false;
+				accumulator = null;
+			} // end-if
+		} // end-method
+		
+		protected void handleMultiFrameMessageFrame(SdlPacket packet) {
+			if (packet.getFrameType() == FrameType.First){
+				handleFirstDataFrame(packet);
+			}
+			else{
+				handleRemainingFrame(packet);
+			}
+				
+		} // end-method
+		
+		protected void handleFrame(SdlPacket packet) {
+			if (packet.getFrameType().equals(FrameType.Control)) {
+				handleControlFrame(packet);
+			} else {
+				// Must be a form of data frame (single, first, consecutive, etc.)
+				if (   packet.getFrameType() == FrameType.First
+					|| packet.getFrameType() == FrameType.Consecutive
+					) {
+					handleMultiFrameMessageFrame(packet);
+				} else {
+					handleSingleFrameMessageFrame(packet);
+				}
+			} // end-if
+		} // end-method
+		
+        private void handleProtocolHeartbeatACK(SdlPacket packet) {
+        		WiProProtocol.this.handleProtocolHeartbeatACK(SessionType.valueOf((byte)packet.getServiceType()),(byte)packet.getSessionId());
+        } // end-method		
+		
+		private void handleControlFrame(SdlPacket packet) {
+            int frameInfo = packet.getFrameInfo();
+            SessionType serviceType = SessionType.valueOf((byte)packet.getServiceType());
+			if (frameInfo == FrameDataControlFrameType.HeartbeatACK.getValue()) {
+                handleProtocolHeartbeatACK(packet);
+            }
+            else if (frameInfo == FrameDataControlFrameType.StartSession.getValue()) {
+				sendStartProtocolSessionACK(serviceType, (byte)packet.getSessionId());
+			} else if (frameInfo == FrameDataControlFrameType.StartSessionACK.getValue()) {
+				// Use this sessionID to create a message lock
+				Object messageLock = _messageLocks.get(packet.getSessionId());
+				if (messageLock == null) {
+					messageLock = new Object();
+					_messageLocks.put((byte)packet.getSessionId(), messageLock);
+				}
+				//hashID = BitConverter.intFromByteArray(data, 0);
+				if (_version > 1){
+					hashID = packet.getMessageId();
+				}
+				handleProtocolSessionStarted(serviceType,(byte) packet.getSessionId(), _version, "");				
+			} else if (frameInfo == FrameDataControlFrameType.StartSessionNACK.getValue()) {
+				if (serviceType.eq(SessionType.NAV)) {
+					handleProtocolSessionNACKed(serviceType, (byte)packet.getSessionId(), _version, "");
+				} else {
+					handleProtocolError("Got StartSessionNACK for protocol sessionID=" + packet.getSessionId(), null);
+				}
+			} else if (frameInfo == FrameDataControlFrameType.EndSession.getValue()) {
+				//if (hashID == BitConverter.intFromByteArray(data, 0)) 
+				if (_version > 1) {
+					if (hashID == packet.getMessageId()){
+						handleProtocolSessionEnded(serviceType, (byte)packet.getSessionId(), "");
+					}//else...nothing
+				} else {
+					handleProtocolSessionEnded(serviceType, (byte)packet.getSessionId(), "");
+				}
+			} else if (frameInfo == FrameDataControlFrameType.EndSessionACK.getValue()) {
+				handleProtocolSessionEnded(serviceType, (byte)packet.getSessionId(), "");
+			}
+		} // end-method
+				
+		private void handleSingleFrameMessageFrame(SdlPacket packet) {
+			ProtocolMessage message = new ProtocolMessage();
+            SessionType serviceType = SessionType.valueOf((byte)packet.getServiceType());
+			if (serviceType == SessionType.RPC) {
 				message.setMessageType(MessageType.RPC);
-<<<<<<< HEAD
-			} else if (serviceType == SessionType.Bulk_Data) {
-=======
-			} else if (header.getSessionType() == SessionType.BULK_DATA) {
->>>>>>> d0388f42
-				message.setMessageType(MessageType.BULK);
-			} // end-if
-			message.setSessionType(serviceType);
-			message.setSessionID((byte)packet.getSessionId());
-			//If it is WiPro 2.0 it must have binary header
-			if (_version > 1) {
-				BinaryFrameHeader binFrameHeader = BinaryFrameHeader.
-						parseBinaryHeader(packet.payload);
-				message.setVersion(_version);
-				message.setRPCType(binFrameHeader.getRPCType());
-				message.setFunctionID(binFrameHeader.getFunctionID());
-				message.setCorrID(binFrameHeader.getCorrID());
-				if (binFrameHeader.getJsonSize() > 0){
-					message.setData(binFrameHeader.getJsonData());
-				}
-				if (binFrameHeader.getBulkData() != null){
-					message.setBulkData(binFrameHeader.getBulkData());
-				}
-			} else {
-				message.setData(packet.payload);
-			}
-			
-			_assemblerForMessageID.remove(packet.getMessageId());
-			
-			try {
-				handleProtocolMessageReceived(message);
-			} catch (Exception ex) {
-				DebugTool.logError(FailurePropagating_Msg + "onProtocolMessageReceived: " + ex.toString(), ex);
-				handleProtocolError(FailurePropagating_Msg + "onProtocolMessageReceived: ", ex);
-			} // end-catch
-		} // end-method
-	} // end-class
-
-	@Override
-	public void StartProtocolService(SessionType sessionType, byte sessionID) {
-		SdlPacket header = SdlPacketFactory.createStartSession(sessionType, 0x00, _version, sessionID);
-		handlePacketToSend(header);
-		
-	}
-
-	@Override
-	public void SetHeartbeatSendInterval(int heartbeatSendInterval_ms) {
-		_heartbeatSendInterval_ms = heartbeatSendInterval_ms;
-		
-	}
-
-	@Override
-	public void SetHeartbeatReceiveInterval(int heartbeatReceiveInterval_ms) {
-		_heartbeatReceiveInterval_ms = heartbeatReceiveInterval_ms;
-		
-	}
-
-	@Override
-	public void SendHeartBeat(byte sessionID) {
-<<<<<<< HEAD
-        final SdlPacket heartbeat = SdlPacketFactory.createHeartbeat(SessionType.Heartbeat, sessionID, _version);        
+			} else if (serviceType == SessionType.BULK_DATA) {
+				message.setMessageType(MessageType.BULK);
+			} // end-if
+			message.setSessionType(serviceType);
+			message.setSessionID((byte)packet.getSessionId());
+			//If it is WiPro 2.0 it must have binary header
+			if (_version > 1) {
+				BinaryFrameHeader binFrameHeader = BinaryFrameHeader.
+						parseBinaryHeader(packet.payload);
+				message.setVersion(_version);
+				message.setRPCType(binFrameHeader.getRPCType());
+				message.setFunctionID(binFrameHeader.getFunctionID());
+				message.setCorrID(binFrameHeader.getCorrID());
+				if (binFrameHeader.getJsonSize() > 0){
+					message.setData(binFrameHeader.getJsonData());
+				}
+				if (binFrameHeader.getBulkData() != null){
+					message.setBulkData(binFrameHeader.getBulkData());
+				}
+			} else {
+				message.setData(packet.payload);
+			}
+			
+			_assemblerForMessageID.remove(packet.getMessageId());
+			
+			try {
+				handleProtocolMessageReceived(message);
+			} catch (Exception ex) {
+				DebugTool.logError(FailurePropagating_Msg + "onProtocolMessageReceived: " + ex.toString(), ex);
+				handleProtocolError(FailurePropagating_Msg + "onProtocolMessageReceived: ", ex);
+			} // end-catch
+		} // end-method
+	} // end-class
+
+	@Override
+	public void StartProtocolService(SessionType sessionType, byte sessionID) {
+		SdlPacket header = SdlPacketFactory.createStartSession(sessionType, 0x00, _version, sessionID);
+		handlePacketToSend(header);
+		
+	}
+
+	@Override
+	public void SetHeartbeatSendInterval(int heartbeatSendInterval_ms) {
+		_heartbeatSendInterval_ms = heartbeatSendInterval_ms;
+		
+	}
+
+	@Override
+	public void SetHeartbeatReceiveInterval(int heartbeatReceiveInterval_ms) {
+		_heartbeatReceiveInterval_ms = heartbeatReceiveInterval_ms;
+		
+	}
+
+	@Override
+	public void SendHeartBeat(byte sessionID) {
+        final SdlPacket heartbeat = SdlPacketFactory.createHeartbeat(SessionType.CONTROL, sessionID, _version);        
         handlePacketToSend(heartbeat);		
-=======
-        final ProtocolFrameHeader heartbeat = ProtocolFrameHeaderFactory.createHeartbeat(SessionType.CONTROL, sessionID, _version);        
-        sendFrameToTransport(heartbeat);		
->>>>>>> d0388f42
-	}
+	}
 } // end-class